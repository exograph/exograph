--- conflicted
+++ resolved
@@ -55,11 +55,8 @@
 pub struct UserRequestContext<'a> {
     // maps from an annotation to a parsed context
     parsed_context_map: HashMap<String, BoxedParsedContext>,
-<<<<<<< HEAD
+    pub transaction_holder: Arc<Mutex<TransactionHolder>>,
     request: &'a (dyn Request + Send + Sync),
-=======
-    pub transaction_holder: Arc<Mutex<TransactionHolder>>,
->>>>>>> 87715e28
 }
 
 impl<'a> UserRequestContext<'a> {
@@ -87,14 +84,9 @@
                 )
                 .map(|context| (context.annotation_name().to_owned(), context))
                 .collect(),
-<<<<<<< HEAD
-
+            transaction_holder: Arc::new(Mutex::new(TransactionHolder::default())),
             request,
         })
-=======
-            transaction_holder: Arc::new(Mutex::new(TransactionHolder::default())),
-        }
->>>>>>> 87715e28
     }
 }
 
@@ -180,12 +172,9 @@
     ) -> Result<Option<(String, Value)>, ContextParsingError> {
         match self {
             RequestContext::User(UserRequestContext {
-<<<<<<< HEAD
                 parsed_context_map,
                 request,
-=======
-                parsed_context_map, ..
->>>>>>> 87715e28
+                ..
             }) => {
                 let field_value = self
                     .extract_context_field_from_source(
