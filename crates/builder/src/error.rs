use codemap_diagnostic::Diagnostic;
use thiserror::Error;

#[derive(Error, Debug)]
pub enum ParserError {
<<<<<<< HEAD
    #[error("Could not process input clay files {:?}", .0)]
=======
    // Don't include the source, because we emit is as a diagnostic
    #[error("Could not process input clay files")]
>>>>>>> 37d70c43
    Diagnosis(Vec<Diagnostic>),

    #[error("File '{0}' not found")]
    FileNotFound(String),

    #[error("{0}")]
    IO(#[from] std::io::Error),

    #[error("{0}")]
    ModelBuildingError(#[from] core_model_builder::error::ModelBuildingError),

    #[error("{0}")]
    ModelSerializationError(#[from] core_plugin_shared::error::ModelSerializationError),

    #[error("{0}")]
    Generic(String),
}<|MERGE_RESOLUTION|>--- conflicted
+++ resolved
@@ -3,12 +3,8 @@
 
 #[derive(Error, Debug)]
 pub enum ParserError {
-<<<<<<< HEAD
-    #[error("Could not process input clay files {:?}", .0)]
-=======
     // Don't include the source, because we emit is as a diagnostic
     #[error("Could not process input clay files")]
->>>>>>> 37d70c43
     Diagnosis(Vec<Diagnostic>),
 
     #[error("File '{0}' not found")]
