use std::collections::HashMap;

use codemap::Span;
use codemap_diagnostic::{Diagnostic, Level, SpanLabel, SpanStyle};
use core_model::{mapped_arena::MappedArena, primitive_type::PrimitiveType};
use core_model_builder::{
    ast::ast_types::{AstModel, AstModelKind, AstService, AstSystem, Untyped},
    typechecker::{
        annotation::{AnnotationSpec, AnnotationTarget, MappedAnnotationParamSpec},
        typ::{Service, Type, TypecheckedSystem},
        Scope,
    },
};
use core_plugin_interface::interface::SubsystemBuilder;

use crate::error::ParserError;

mod annotation;
pub mod annotation_map;
mod annotation_params;
mod expression;
mod field;
mod field_default_value;
mod field_type;
mod logical_op;
mod model;
mod relational_op;
mod selection;
mod service;

pub trait TypecheckInto<T> {
    fn shallow(&self) -> T;
    fn pass(
        &self,
        typ: &mut T,
        type_env: &MappedArena<Type>,
        annotation_env: &HashMap<String, AnnotationSpec>,
        scope: &Scope,
        errors: &mut Vec<Diagnostic>,
    ) -> bool;
}

pub trait TypecheckFrom<T>
where
    Self: Sized,
{
    fn shallow(untyped: &T) -> Self;
    fn pass(
        &mut self,
        type_env: &MappedArena<Type>,
        annotation_env: &HashMap<String, AnnotationSpec>,
        scope: &Scope,
        errors: &mut Vec<Diagnostic>,
    ) -> bool;
}

fn populate_type_env(env: &mut MappedArena<Type>) {
    // TODO: maybe we don't need to do this manually
    env.add("Boolean", Type::Primitive(PrimitiveType::Boolean));
    env.add("Int", Type::Primitive(PrimitiveType::Int));
    env.add("Float", Type::Primitive(PrimitiveType::Float));
    env.add("Decimal", Type::Primitive(PrimitiveType::Decimal));
    env.add("String", Type::Primitive(PrimitiveType::String));
    env.add("LocalTime", Type::Primitive(PrimitiveType::LocalTime));
    env.add(
        "LocalDateTime",
        Type::Primitive(PrimitiveType::LocalDateTime),
    );
    env.add("LocalDate", Type::Primitive(PrimitiveType::LocalDate));
    env.add("Instant", Type::Primitive(PrimitiveType::Instant));
    env.add("Json", Type::Primitive(PrimitiveType::Json));
    env.add("Blob", Type::Primitive(PrimitiveType::Blob));
    env.add("Uuid", Type::Primitive(PrimitiveType::Uuid));

    env.add("Claytip", Type::Primitive(PrimitiveType::Claytip));
    env.add("ClaytipPriv", Type::Primitive(PrimitiveType::ClaytipPriv));

    env.add(
        "Operation",
        Type::Primitive(PrimitiveType::Interception("Operation".to_string())),
    );
}

fn populate_annotation_env(
    subsystem_builders: &[Box<dyn SubsystemBuilder>],
    env: &mut HashMap<String, AnnotationSpec>,
) {
    let mut annotations = vec![
        (
            "access",
            AnnotationSpec {
                targets: &[
                    AnnotationTarget::Type,
                    AnnotationTarget::Field,
                    AnnotationTarget::Method,
                ],
                no_params: false,
                single_params: true,
                mapped_params: Some(&[
                    MappedAnnotationParamSpec {
                        name: "query",
                        optional: true,
                    },
                    MappedAnnotationParamSpec {
                        name: "mutation",
                        optional: true,
                    },
                    MappedAnnotationParamSpec {
                        name: "create",
                        optional: true,
                    },
                    MappedAnnotationParamSpec {
                        name: "update",
                        optional: true,
                    },
                    MappedAnnotationParamSpec {
                        name: "delete",
                        optional: true,
                    },
                ]),
            },
        ),
        (
            "cookie",
            AnnotationSpec {
                targets: &[AnnotationTarget::Field],
                no_params: true,
                single_params: true,
                mapped_params: None,
            },
        ),
        (
            "env",
            AnnotationSpec {
                targets: &[AnnotationTarget::Field],
                no_params: true,
                single_params: true,
                mapped_params: None,
            },
        ),
        #[cfg(feature = "test-context")]
        (
            "test",
            AnnotationSpec {
                targets: &[AnnotationTarget::Field],
                no_params: true,
                single_params: true,
                mapped_params: None,
            },
        ),
        (
            "before",
            AnnotationSpec {
                targets: &[AnnotationTarget::Interceptor],
                no_params: false,
                single_params: true,
                mapped_params: None,
            },
        ),
        (
            "after",
            AnnotationSpec {
                targets: &[AnnotationTarget::Interceptor],
                no_params: false,
                single_params: true,
                mapped_params: None,
            },
        ),
        (
            "around",
            AnnotationSpec {
                targets: &[AnnotationTarget::Interceptor],
                no_params: false,
                single_params: true,
                mapped_params: None,
            },
        ),
        (
            "header",
            AnnotationSpec {
                targets: &[AnnotationTarget::Field],
                no_params: true,
                single_params: true,
                mapped_params: None,
            },
        ),
        (
            "inject",
            AnnotationSpec {
                targets: &[AnnotationTarget::Argument],
                no_params: true,
                single_params: true,
                mapped_params: None,
            },
        ),
        (
            "clientIp",
            AnnotationSpec {
                targets: &[AnnotationTarget::Field],
                no_params: true,
                single_params: false,
                mapped_params: None,
            },
        ),
        (
            "jwt",
            AnnotationSpec {
                targets: &[AnnotationTarget::Field],
                no_params: true,
                single_params: true,
                mapped_params: None,
            },
        ),
        (
            "query",
            AnnotationSpec {
                targets: &[AnnotationTarget::Field],
                no_params: false,
                single_params: true,
                mapped_params: None,
            },
        ),
    ];

    for builder in subsystem_builders.iter() {
        annotations.extend(builder.annotations())
    }

    for (name, spec) in annotations {
        env.insert(name.to_owned(), spec);
    }
}

pub fn build(
    subsystem_builders: &[Box<dyn SubsystemBuilder>],
    ast_system: AstSystem<Untyped>,
) -> Result<TypecheckedSystem, ParserError> {
    let mut types_arena: MappedArena<Type> = MappedArena::default();
    let mut services_arena: MappedArena<Service> = MappedArena::default();
    let mut annotation_env = HashMap::new();
    populate_type_env(&mut types_arena);
    populate_annotation_env(subsystem_builders, &mut annotation_env);

    validate_no_duplicates(&ast_system.services, |s| &s.name, |s| s.span, "service")?;

    let mut ast_service_types: Vec<AstModel<Untyped>> = vec![];
    for service in ast_system.services.iter() {
<<<<<<< HEAD
        ast_service_models.extend(service.models.clone());
        services_arena.add(&service.name, Service(AstService::shallow(service)));
=======
        ast_service_types.extend(service.types.clone());
        types_arena.add(&service.name, Type::Service(AstService::shallow(service)));
>>>>>>> a427cede

        validate_service(service)?;
    }

    let ast_types_iter = ast_system.types.iter().chain(ast_service_types.iter());
    let ast_root_types = &ast_system.types;

    for ast_type in ast_types_iter.clone() {
        types_arena.add(
            ast_type.name.as_str(),
            Type::Composite(AstModel::shallow(ast_type)),
        );
    }

    loop {
        let mut did_change = false;
        let init_scope = Scope {
            enclosing_type: None,
        };

        let mut errors = Vec::new();

        for ast_root_type in ast_root_types.iter() {
            let mut typ = types_arena
                .get_by_key(ast_root_type.name.as_str())
                .unwrap()
                .clone();
            if let Type::Composite(c) = &mut typ {
                if c.kind != AstModelKind::Context {
                    errors.push(Diagnostic {
                        level: Level::Error,
                        message: "Models and types are not permitted outside a service".to_string(),
                        code: Some("C000".to_string()),
                        spans: vec![SpanLabel {
                            span: ast_root_type.span,
                            style: SpanStyle::Primary,
                            label: None,
                        }],
                    })
                }
            }
        }

        for ast_type in ast_types_iter.clone() {
            let mut typ = types_arena
                .get_by_key(ast_type.name.as_str())
                .unwrap()
                .clone();
            if let Type::Composite(c) = &mut typ {
                let pass_res = c.pass(&types_arena, &annotation_env, &init_scope, &mut errors);
                if pass_res {
                    *types_arena.get_by_key_mut(ast_type.name.as_str()).unwrap() = typ;
                    did_change = true;
                }
            } else {
                errors.push(Diagnostic {
                    level: Level::Error,
                    message: format!("Type {} is not a model", typ),
                    code: Some("C000".to_string()),
                    spans: vec![],
                });
            }
        }

        for ast_service in ast_system.services.iter() {
            let mut service = services_arena
                .get_by_key(ast_service.name.as_str())
                .unwrap()
                .clone();
            let Service(s) = &mut service;

            let pass_res = s.pass(&types_arena, &annotation_env, &init_scope, &mut errors);
            if pass_res {
                *services_arena
                    .get_by_key_mut(ast_service.name.as_str())
                    .unwrap() = service;
                did_change = true;
            }
        }

        if !did_change {
            if !errors.is_empty() {
                return Err(ParserError::Diagnosis(errors));
            } else {
                return Ok(TypecheckedSystem {
                    types: types_arena,
                    services: services_arena,
                });
            }
        }
    }
}

fn validate_service(service: &AstService<Untyped>) -> Result<(), ParserError> {
    validate_no_duplicates(
        &service.methods,
        |method| &method.name,
        |method| method.span,
        "operation",
    )?;

    validate_no_duplicates(
        &service.types,
        |model| &model.name,
        |model| model.span,
        "model/type",
    )
}

fn validate_no_duplicates<T>(
    items: &[T],
    get_name: impl Fn(&T) -> &str,
    get_span: impl Fn(&T) -> Span,
    item_kind: &str, // To print as a part of the error message
) -> Result<(), ParserError> {
    let mut items_with_pos = HashMap::new();
    let mut duplicates_with_pos = vec![];

    for item in items.iter() {
        // TODO: Use try_insert when it's stable. This way the first item will always be designated as the existing one
        // Currently, if we have three duplicates, we get diagnostics as (existing: 1, duplicate: 2), (existing: 2, duplicate: 3)
        let existing_item = items_with_pos.insert(get_name(item), get_span(item));

        if let Some(existing_span) = existing_item {
            duplicates_with_pos.push((get_name(item), existing_span, get_span(item)));
        }
    }

    if duplicates_with_pos.is_empty() {
        Ok(())
    } else {
        let diagnostics =
            duplicates_with_pos
                .into_iter()
                .map(|(name, existing_span, duplicate_span)| Diagnostic {
                    level: Level::Error,
                    message: format!("Duplicate {item_kind}: {name}"),
                    code: Some("C000".to_string()),
                    spans: vec![
                        SpanLabel {
                            span: existing_span,
                            style: SpanStyle::Primary,
                            label: Some("first defined here".to_string()),
                        },
                        SpanLabel {
                            span: duplicate_span,
                            style: SpanStyle::Secondary,
                            label: Some("again defined here".to_string()),
                        },
                    ],
                });

        Err(ParserError::Diagnosis(diagnostics.collect()))
    }
}
#[cfg(test)]
pub mod test_support {
    use codemap::CodeMap;

    use super::*;
    use crate::{load_subsystem_builders, parser::parse_str};

    pub fn build(src: &str) -> Result<TypecheckedSystem, ParserError> {
        let mut codemap = CodeMap::new();
        let parsed = parse_str(src, &mut codemap, "input.clay")?;
        let subsystem_builders = load_subsystem_builders().unwrap();
        super::build(&subsystem_builders, parsed)
    }

    pub fn parse_sorted(src: &str) -> Vec<(String, Type)> {
        let checked = build(src).unwrap();

        let mut entries: Vec<_> = checked
            .types
            .keys()
            .map(|key| (key.clone(), checked.types.get_by_key(key).unwrap().clone()))
            .collect();

        entries.sort_by_key(|pair| pair.0.to_owned());
        entries
    }
}

#[cfg(test)]
mod tests {
    use super::test_support::{build, parse_sorted};

    // Due to a change in insta version 1.12, test names (hence the snapshot names) get derived
    // from the surrounding function, so we must use a macro instead of a helper function.
    macro_rules! assert_typechecking {
        ($src:expr) => {
            insta::with_settings!({sort_maps => true}, {
                insta::assert_yaml_snapshot!(build($src).unwrap())
            });
        };
    }

    #[test]
    fn simple() {
        let src = r#"
        @postgres
        service UserService {
            type User {
              doc: Doc @column("custom_column") @access(self.role == "role_admin" || self.role == "role_superuser" || self.doc.is_public)
              role: String
            }

            type Doc {
              is_public: Boolean
            }
        }
        "#;

        assert_typechecking!(src);
    }

    #[test]
    fn with_auth_context_use_in_field_annotation() {
        let src = r#"
        context AuthContext {
            role: String @jwt
        }

        @postgres
        service DocumentService {
            type Doc {
              is_public: Boolean
              content: String @access(AuthContext.role == "ROLE_ADMIN" || self.is_public)
            }
        }
        "#;

        assert_typechecking!(src);
    }

    #[test]
    fn with_array_in_operator() {
        let src = r#"
        context AuthContext {
            roles: Array<String> @jwt
        }

        @postgres
        service DocumentService {
            type Doc {
              content: String @access("ROLE_ADMIN" in AuthContext.roles)
            }
        }
        "#;

        assert_typechecking!(src);
    }

    #[test]
    fn with_auth_context_use_in_type_annotation() {
        let src = r#"
        context AuthContext {
            role: String @jwt
        }
        
        @postgres
        service DocumentService {
            @access(AuthContext.role == "ROLE_ADMIN" || self.is_public)
            type Doc {
              is_public: Boolean
              content: String
            }
        }
        "#;

        assert_typechecking!(src);
    }

    #[test]
    fn insignificant_whitespace() {
        let typical = r#"
        @postgres
        service DocumentService {
            @table("venues")
            type Venue {
                id: Int @column("idx") @pk
                name: String
            }
        }
        "#;

        let with_whitespace = r#"
        @postgres
        service      DocumentService{
        @table ( "venues" )
        type    Venue
        {
            id:   Int   @column(  "idx"  )
            @pk

            name:String

        }}

        "#;

        let typical_parsed = serde_json::to_string(&parse_sorted(typical)).unwrap();
        let with_whitespace_parsed = serde_json::to_string(&parse_sorted(with_whitespace)).unwrap();
        assert_eq!(typical_parsed, with_whitespace_parsed);
    }

    #[test]
    fn unknown_annotation() {
        let src = r#"
        @postgres
        service UserService {
            @asdf
            type User {
            }
        }
        "#;

        assert_err(src);
    }

    #[test]
    fn duplicate_annotation() {
        let src = r#"
        @postgres
        service UserService {
            @table("users")
            @table("users")
            type User {
            }
        }
        "#;

        assert_err(src);
    }

    #[test]
    fn duplicate_plugin_annotations() {
        let src = r#"
        @postgres
        @postgres
        service UserService {
            @table("users")
            type User {
            }
        }
        "#;

        assert_err(src);
    }

    #[test]
    fn no_plugin_annotation() {
        let src = r#"
        service UserService {
            type User {
            }
        }
        "#;

        assert_err(src);
    }

    #[test]
    fn type_at_root() {
        let src_model = r#"
        type User {
        }
        "#;

        assert_err(src_model);
    }

    #[test]
    fn context_in_a_service() {
        let src_model = r#"
        @postgres
        service UserService {
            context AuthContext {
                role: String @jwt
            }
        }
        "#;

        assert_err(src_model);
    }

    #[test]
    fn invalid_annotation_parameter_type() {
        let expected_none = r#"
        @postgres
        service UserService {
            type User {
                id: Int @pk("asdf")
            }
        }
        "#;

        let expected_single = r#"
        @postgres
        service UserService {
            @table
            type User {
            }
        }
        "#;

        let expected_map = r#"
        @postgres
        service UserService {
            type User {
                id: Int @range(5)
            }
        }
        "#;

        assert_err(expected_none);
        assert_err(expected_single);
        assert_err(expected_map);
    }

    #[test]
    fn duplicate_annotation_mapped_param() {
        let src = r#"
        @postgres
        service UserService {
            type User {
                id: Int @range(min=5, max=10, min=3)
            }
        }
        "#;

        assert_err(src);
    }

    #[test]
    fn unknown_annotation_mapped_param() {
        let src = r#"
        @postgres
        service UserService {
            type User {
                id: Int @range(min=5, maxx=10)
            }
        }
        "#;

        assert_err(src);
    }

    #[test]
    fn invalid_annotation_target() {
        let model = r#"
        @postgres
        service UserService {
            @pk
            type User {
            }
        }
        "#;

        let field = r#"
        @postgres
        service UserService {
            type User {
                id: Int @table("asdf")
            }
        }
        "#;

        assert_err(model);
        assert_err(field);
    }

    #[test]
    fn multiple_types() {
        let model = r#"
        @deno("test.ts")
        service User {
            type User {
                id: Int
            }

            query userName(id: Int): String
        }
        "#;

        assert_err(model);
    }

    #[test]
    fn multiple_same_named_services() {
        let model = r#"
        @deno("foo.js")
        service Foo {
            query userName(id: Int): String
        }

        @deno("foo.js")
        service Foo {
            query userName(id: Int): String
        }
        "#;

        assert_err(model);
    }

    #[test]
    fn multiple_same_named_operations() {
        let model = r#"
        @deno("foo.js")
        service Foo {
            query userName(id1: Int): String
            query userName(id2: Int): String
            query userName(id3: Int): String
        }
        "#;

        assert_err(model);
    }

    #[test]
    fn multiple_same_named_typess() {
        let model = r#"
        @deno("foo.js")
        service Foo {
            type User {
                id: Int
                name: String
            }
            type User {
                id: Int
                name: String
            }
        }
        "#;

        assert_err(model);
    }

    #[test]
    fn multiple_same_named_types() {
        let model = r#"
        @postgres
        service Foo {
            type User {
                id: Int
                name: String
            }
            type User {
                id: Int
                name: String
            }
        }
        "#;

        assert_err(model);
    }

    #[test]
    fn multiple_same_named_model_and_types() {
        let model = r#"
        @deno("foo.js")
        service Foo {
            type User {
                id: Int
                name: String
            }
            type User {
                id: Int
                name: String
            }
        }
        "#;

        assert_err(model);
    }

    fn assert_err(src: &str) {
        assert!(build(src).is_err());
    }
}<|MERGE_RESOLUTION|>--- conflicted
+++ resolved
@@ -245,13 +245,8 @@
 
     let mut ast_service_types: Vec<AstModel<Untyped>> = vec![];
     for service in ast_system.services.iter() {
-<<<<<<< HEAD
-        ast_service_models.extend(service.models.clone());
+        ast_service_types.extend(service.types.clone());
         services_arena.add(&service.name, Service(AstService::shallow(service)));
-=======
-        ast_service_types.extend(service.types.clone());
-        types_arena.add(&service.name, Type::Service(AstService::shallow(service)));
->>>>>>> a427cede
 
         validate_service(service)?;
     }
