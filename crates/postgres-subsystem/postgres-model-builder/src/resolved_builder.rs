--- conflicted
+++ resolved
@@ -238,14 +238,13 @@
         }
     }
 
-<<<<<<< HEAD
     for (_, Service(service)) in typechecked_system.services.iter() {
         // Process each persistent type to create a PostgresType
         if service.annotations.get("postgres").is_some() {
-            for model in service.models.iter() {
+            for model in service.types.iter() {
                 if let Some(Type::Composite(ct)) = typechecked_system.types.get_by_key(&model.name)
                 {
-                    if ct.kind == AstModelKind::Model || ct.kind == AstModelKind::Type {
+                    if ct.kind == AstModelKind::Type {
                         let plural_annotation_value = ct
                             .annotations
                             .get("plural_name")
@@ -316,84 +315,6 @@
                                 access: access.clone(),
                             }),
                         );
-=======
-            // Process each persistent type to create a PostgresType
-            Type::Service(service) => {
-                if service.annotations.get("postgres").is_some() {
-                    for service_type in service.types.iter() {
-                        if let Some(Type::Composite(ct)) = types.get_by_key(&service_type.name) {
-                            if ct.kind == AstModelKind::Type {
-                                let plural_annotation_value = ct
-                                    .annotations
-                                    .get("plural_name")
-                                    .map(|p| p.as_single().as_string());
-
-                                let table_name = ct
-                                    .annotations
-                                    .get("table")
-                                    .map(|p| p.as_single().as_string())
-                                    .unwrap_or_else(|| {
-                                        ct.name.table_name(plural_annotation_value.clone())
-                                    });
-                                let access = build_access(ct.annotations.get("access"));
-                                let name = ct.name.clone();
-                                let plural_name =
-                                    plural_annotation_value.unwrap_or_else(|| ct.name.to_plural()); // fallback to automatically pluralizing name
-
-                                let resolved_fields = ct
-                                    .fields
-                                    .iter()
-                                    .flat_map(|field| {
-                                        let column_info = compute_column_info(ct, field, types);
-
-                                        match column_info {
-                                            Ok(ColumnInfo {
-                                                name: column_name,
-                                                self_column,
-                                                unique_constraints,
-                                            }) => {
-                                                let typ = resolve_field_type(
-                                                    &field.typ.to_typ(types),
-                                                    types,
-                                                );
-
-                                                let default_value =
-                                                    field.default_value.as_ref().map(|v| {
-                                                        resolve_field_default_type(v, &typ, errors)
-                                                    });
-
-                                                Some(ResolvedField {
-                                                    name: field.name.clone(),
-                                                    typ,
-                                                    column_name,
-                                                    self_column,
-                                                    is_pk: field.annotations.contains("pk"),
-                                                    type_hint: build_type_hint(field, types),
-                                                    unique_constraints,
-                                                    default_value,
-                                                })
-                                            }
-                                            Err(e) => {
-                                                errors.push(e);
-                                                None
-                                            }
-                                        }
-                                    })
-                                    .collect();
-
-                                resolved_postgres_types.add(
-                                    &ct.name,
-                                    ResolvedType::Composite(ResolvedCompositeType {
-                                        name,
-                                        plural_name: plural_name.clone(),
-                                        fields: resolved_fields,
-                                        table_name,
-                                        access: access.clone(),
-                                    }),
-                                );
-                            }
-                        }
->>>>>>> a427cede
                     }
                 }
             }
