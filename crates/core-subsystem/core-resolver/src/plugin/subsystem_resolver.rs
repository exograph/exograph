--- conflicted
+++ resolved
@@ -86,15 +86,10 @@
     /// Queries supported by this subsystem
     fn schema_queries(&self) -> Vec<FieldDefinition>;
     /// Mutations supported by this subsystem
-<<<<<<< HEAD
-    fn schema_mutations(&self) -> Vec<Positioned<FieldDefinition>>;
+
+    fn schema_mutations(&self) -> Vec<FieldDefinition>;
     /// Types supported by this subsystem. This includes types explicitly defined by user types as
     /// well as types derived from user types (such as for predicates)
-=======
-    fn schema_mutations(&self) -> Vec<FieldDefinition>;
-    /// Types supported by this subsystem. This includes types explicitly defined by user model as
-    /// well as types derived from user model (such as for predicates)
->>>>>>> 9186ce6a
     fn schema_types(&self) -> Vec<TypeDefinition>;
 }
 
