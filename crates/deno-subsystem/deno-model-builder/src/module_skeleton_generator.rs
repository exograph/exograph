// Copyright Exograph, Inc. All rights reserved.
//
// Use of this software is governed by the Business Source License
// included in the LICENSE file at the root of this repository.
//
// As of the Change Date specified in that file, in accordance with
// the Business Source License, use of this software will be governed
// by the Apache License, Version 2.0.

use std::fs::create_dir_all;
use std::io::Write;
use std::path::PathBuf;
use std::{fs::File, path::Path};

use core_plugin_interface::core_model::context_type::{ContextFieldType, ContextType};
use core_plugin_interface::core_model_builder::builder::system_builder::BaseModelSystem;
use core_plugin_interface::core_model_builder::{
    ast::ast_types::{AstArgument, AstFieldType, AstModel, AstModule},
    error::ModelBuildingError,
    typechecker::Typed,
};

/// Generates a module skeleton based on module definitions in the exo file so that users can have a good starting point.
///
/// # Example:
/// For a module definition in a exo file as follows:
/// ```exo
/// @deno("todo.ts")
/// module TodoModule {
///     type Todo {
///       userId: Int
///       id: Int
///       title: String
///       completed: Boolean
///     }
///
///     query todo(id: Int, exograph: Exograph, @inject authContext: AuthContext): Todo
///   }
/// ```
///
/// The generated code will look like this:
/// ```typescript
/// import type { Exograph } from '../generated/exograph.d.ts';
///
/// import { AuthContext } from './contexts.d.ts'
///
/// import type { Todo } from '../generated/TodoModule.d.ts';
///
/// export async function todo(id: number): Todo {
///     // TODO
///     throw new Error('not implemented');
/// }
/// ```
///
/// We add `async` to indicate that the function may be async, but users may remove it if they want.
///
/// If the `@deno("todo.js") was specified, the generated code will look like this:
/// ```javascript
/// export async function todo(id) {
///     // TODO
///     throw new Error('not implemented');
/// }
/// ```
pub fn generate_module_skeleton(
    module: &AstModule<Typed>,
    base_system: &BaseModelSystem,
    out_file: impl AsRef<Path>,
) -> Result<(), ModelBuildingError> {
    let is_typescript = out_file
        .as_ref()
        .extension()
        .map(|ext| ext == "ts")
        .unwrap_or(false);

    let out_file = Path::new(out_file.as_ref());
    let out_file_dir = out_file
        .parent()
        .ok_or(ModelBuildingError::Generic(format!(
            "Cannot get parent directory of {}",
            out_file.display()
        )))?;

    // Make sure the directory exists in case the path provides is "new_dir/new_file.ts" and the "new_dir" doesn't exist.
    std::fs::create_dir_all(out_file_dir)?;

    generate_exograph_d_ts()?;

    // Generate context definitions (even if the target is a Javascript file to help with code completion)
    // Context definitions are generated in the same directory as the module code, since the types in it
    // are independent of the module code.
    generate_context_definitions(base_system)?;

    if is_typescript {
        generate_module_definitions(module)?;
    }

    // We don't want to overwrite any user files
    // TODO: Parse the existing file and warn if any definitions don't match the expected ones
    // along with a helpful message so that users can copy/paste the expected definitions.
    if out_file.exists() {
        return Ok(());
    }

    println!(
        "File {} does not exist, generating skeleton",
        out_file.display()
    );

    let mut file = std::fs::File::create(out_file)?;

    // Types (defined in `module`) matter only if the target is a typescript file.
    if is_typescript {
        generate_exograph_imports(module, &mut file, out_file_dir)?;
        generate_context_imports(module, base_system, &mut file, out_file_dir)?;
        generate_type_imports(module, &mut file, out_file_dir)?;
    }

    for method in module.methods.iter() {
        generate_method_skeleton(
            &method.name,
            &method.arguments,
            Some(&method.return_type),
            &mut file,
            is_typescript,
        )?;
    }

    for interceptor in module.interceptors.iter() {
        generate_method_skeleton(
            &interceptor.name,
            &interceptor.arguments,
            None,
            &mut file,
            is_typescript,
        )?;
    }

    Ok(())
}

fn generate_exograph_imports(
    module: &AstModule<Typed>,
    file: &mut File,
    out_file_dir: &Path,
) -> Result<(), ModelBuildingError> {
    fn is_exograph_type(argument: &AstArgument<Typed>) -> bool {
        let exograph_type_names = ["Exograph", "ExographPriv", "Operation"];
        exograph_type_names.contains(&argument.typ.name().as_str())
    }

    let imports = import_types_from_arguments(module, &is_exograph_type);

    if imports.is_empty() {
        return Ok(());
    }

    let relative_path = generated_dir_path(out_file_dir)?;

    writeln!(
        file,
        "import type {{ {imports} }} from '{relative_path}generated/exograph.d.ts';\n"
    )?;

    Ok(())
}

fn generate_context_imports(
    module: &AstModule<Typed>,
    base_system: &BaseModelSystem,
    file: &mut File,
    out_file_dir: &Path,
) -> Result<(), ModelBuildingError> {
    fn is_context_type(argument: &AstArgument<Typed>, base_system: &BaseModelSystem) -> bool {
        base_system
            .contexts
            .get_by_key(&argument.typ.name())
            .is_some()
    }

    let imports = import_types_from_arguments(module, &|arg| is_context_type(arg, base_system));

    if imports.is_empty() {
        return Ok(());
    }

    let relative_path = generated_dir_path(out_file_dir)?;

    writeln!(
        file,
        "import type {{ {imports} }} from '{relative_path}generated/contexts.d.ts';\n"
    )?;

    Ok(())
}

fn generate_type_imports(
    module: &AstModule<Typed>,
    file: &mut File,
    out_file_dir: &Path,
) -> Result<(), ModelBuildingError> {
    fn is_defined_type(_model: &AstModel<Typed>) -> bool {
        true
    }

    let imports = import_types_from_models(module, &is_defined_type);

    if imports.is_empty() {
        return Ok(());
    }

    let relative_path = generated_dir_path(out_file_dir)?;

    writeln!(
        file,
        "import type {{ {} }} from '{}generated/{}.d.ts';\n",
        imports, relative_path, module.name
    )?;

    Ok(())
}

fn generated_dir_path(out_file_dir: &Path) -> Result<String, ModelBuildingError> {
    // Exograph projects have a src/index.exo file
    fn is_exoproject(dir: &Path) -> bool {
        fn directory_contains(dir: &Path, name: &str, is_dir: bool) -> bool {
            if !dir.is_dir() {
                return false;
            }

            let dir_entry = dir.read_dir().unwrap().flatten().find(|dir_entry| {
                dir_entry.file_name() == name && dir_entry.file_type().unwrap().is_dir() == is_dir
            });

            dir_entry.is_some()
        }

        directory_contains(dir, "src", true) && {
            let src_dir = dir.join("src");
            directory_contains(&src_dir, "index.exo", false)
        }
    }

    // Find out how many levels up we need to go to get to the root of the project
    // Then, we can generate a relative path to the generated/contexts.d.ts file
    let mut relative_depth = 0;
    let mut current_dir = out_file_dir.canonicalize()?;
    while !is_exoproject(&current_dir) {
        relative_depth += 1;
        current_dir = current_dir.parent().unwrap().to_path_buf();
    }

    Ok("../".repeat(relative_depth))
}

/// Collect all types used in the module matching the given selection criteria.
fn import_types_from_models(
    module: &AstModule<Typed>,
    selection: &impl Fn(&AstModel<Typed>) -> bool,
) -> String {
    let mut types_used = module
        .types
        .iter()
        .filter(|model| selection(model))
        .map(|model| model.name.clone())
        .collect::<Vec<_>>();

    types_used.dedup();
    types_used.sort(); // Sort to make the output deterministic

    types_used.join(", ")
}

fn import_types_from_arguments(
    module: &AstModule<Typed>,
    selection: &impl Fn(&AstArgument<Typed>) -> bool,
) -> String {
    let method_arguments = module
        .methods
        .iter()
        .flat_map(|method| method.arguments.iter());

    let interceptor_arguments = module
        .interceptors
        .iter()
        .flat_map(|interceptor| interceptor.arguments.iter());

    let mut types_used = method_arguments
        .chain(interceptor_arguments)
        .filter(|arg| selection(arg))
        .map(|arg| arg.typ.name())
        .collect::<Vec<_>>();

    types_used.dedup();
    types_used.sort(); // Sort to make the output deterministic

    types_used.join(", ")
}

/// Generate a exograph.d.ts, which exports everything from the type definition file from https://deno.land/x/exograph.
/// This level of indirection helps to avoid changing user code with each version of exograph.
fn generate_exograph_d_ts() -> Result<(), ModelBuildingError> {
    let generated_dir = PathBuf::from("generated");
    create_dir_all(&generated_dir)?;

    let file_path = generated_dir.join("exograph.d.ts");

    let package_version = env!("CARGO_PKG_VERSION");
    let mut file = std::fs::File::create(file_path)?;
    file.write_all(
        format!("export * from 'https://deno.land/x/exograph@v{package_version}/index.ts';")
            .as_bytes(),
    )?;

    Ok(())
}

fn generate_context_definitions(base_system: &BaseModelSystem) -> Result<(), ModelBuildingError> {
    let generated_dir = PathBuf::from("generated");

    create_dir_all(&generated_dir)?;

    // Assume that (currently satisfied by the cli) that the current working directory is the root of the project.
    let context_file = generated_dir.join("contexts.d.ts");

    if base_system.contexts.is_empty() {
        // Remove the file if it exists to ensure that the non-existence of contexts is reflected in the file system.
        if std::path::Path::exists(&context_file) {
            std::fs::remove_file(context_file)?;
        }
        return Ok(());
    }

    let mut file = std::fs::File::create(context_file)?;
    for (_, context) in base_system.contexts.iter() {
        generate_type_skeleton(context, &mut file)?;
    }

    Ok(())
}

fn generate_module_definitions(module: &AstModule<Typed>) -> Result<(), ModelBuildingError> {
    let generated_dir = PathBuf::from("generated");

    create_dir_all(&generated_dir)?;

    // Assume that (currently satisfied by the cli) that the current working directory is the root of the project.
    let module_file = generated_dir.join(format!("{}.d.ts", module.name));

    if std::path::Path::exists(&module_file) {
        std::fs::remove_file(&module_file)?;
    }

    let mut file = std::fs::File::create(module_file)?;
    for module_type in module.types.iter() {
        generate_type_skeleton(module_type, &mut file)?;
    }

    Ok(())
}

fn generate_type_skeleton(model: &dyn Type, out_file: &mut File) -> Result<(), ModelBuildingError> {
    out_file.write_all(format!("export interface {} {{\n", model.name()).as_bytes())?;

    for (name, typ) in model.fields() {
        out_file.write_all(format!("\t{}\n", generate_field(name, typ, true)).as_bytes())?;
    }

    out_file.write_all("}\n\n".as_bytes())?;

    Ok(())
}

fn generate_field(name: &str, tpe: &dyn TypeScriptType, is_typescript: bool) -> String {
    if is_typescript {
        format!("{}: {}", name, tpe.typescript_type())
    } else {
        name.to_string()
    }
}

fn generate_method_skeleton(
    name: &str,
    arguments: &[AstArgument<Typed>],
    return_type: Option<&dyn TypeScriptType>,
    out_file: &mut File,
    is_typescript: bool,
) -> Result<(), ModelBuildingError> {
    // We put `async` in a comment as an indication to the user that it is okay to have async functions
    out_file.write_all("export async function ".as_bytes())?;
    out_file.write_all(name.as_bytes())?;
    out_file.write_all("(".as_bytes())?;

    generate_arguments_skeleton(arguments, out_file, is_typescript)?;

    out_file.write_all(")".as_bytes())?;

    if is_typescript {
        if let Some(return_type) = return_type {
            out_file.write_all(": Promise<".as_bytes())?;
            out_file.write_all(return_type.typescript_type().as_bytes())?;
            out_file.write_all(">".as_bytes())?;
        }
    }

    out_file.write_all(" {\n".as_bytes())?;
    out_file.write_all("\t// TODO\n".as_bytes())?;
    out_file.write_all("\tthrow new Error('not implemented');\n".as_bytes())?;
    out_file.write_all("}\n\n".as_bytes())?;

    Ok(())
}

fn generate_arguments_skeleton(
    arguments: &[AstArgument<Typed>],
    out_file: &mut File,
    is_typescript: bool,
) -> Result<(), ModelBuildingError> {
    let args_str = arguments
        .iter()
        .map(|argument| generate_field(&argument.name, &argument.typ, is_typescript))
        .collect::<Vec<_>>()
        .join(", ");

    out_file.write_all(args_str.as_bytes())?;

    Ok(())
}

trait Type {
    fn name(&self) -> &str;
    fn fields(&self) -> Vec<(&str, &dyn TypeScriptType)>;
}

impl Type for AstModel<Typed> {
    fn fields(&self) -> Vec<(&str, &dyn TypeScriptType)> {
        self.fields
            .iter()
            .map(|field| (field.name.as_str(), &field.typ as &dyn TypeScriptType))
            .collect()
    }

    fn name(&self) -> &str {
        &self.name
    }
}

impl Type for ContextType {
    fn fields(&self) -> Vec<(&str, &dyn TypeScriptType)> {
        self.fields
            .iter()
            .map(|field| (field.name.as_str(), &field.typ as &dyn TypeScriptType))
            .collect()
    }

    fn name(&self) -> &str {
        &self.name
    }
}

trait TypeScriptType {
    fn typescript_type(&self) -> String;
}

impl TypeScriptType for AstFieldType<Typed> {
    fn typescript_type(&self) -> String {
        match self {
<<<<<<< HEAD
            AstFieldType::Optional(typ) => format!("{} | undefined", typ.typescript_type()),
            AstFieldType::Plain(_, name, ..) => typescript_base_type(name),
=======
            AstFieldType::Optional(tpe) => format!("{} | undefined", tpe.typescript_type()),
            AstFieldType::Plain(name, inner_type, ..) => {
                if name == "Set" {
                    let inner_type_name = inner_type.first().unwrap().typescript_type();
                    return format!("{}[]", typescript_base_type(inner_type_name.as_str()));
                }

                typescript_base_type(name)
            }
>>>>>>> e7ca75dd
        }
    }
}

impl TypeScriptType for ContextFieldType {
    fn typescript_type(&self) -> String {
        match self {
            ContextFieldType::Optional(typ) => format!("{} | undefined", typ.typescript_type()),
            ContextFieldType::Plain(pt) => typescript_base_type(&pt.name()),
            ContextFieldType::List(typ) => format!("{}[]", typ.typescript_type()),
        }
    }
}

fn typescript_base_type(exo_type_name: &str) -> String {
    match exo_type_name {
        "String" => "string".to_string(),
        "Int" => "number".to_string(),
        "Float" => "number".to_string(),
        "Boolean" => "boolean".to_string(),
        "DateTime" => "Date".to_string(),
        "Uuid" => "string".to_string(),
        "Exograph" => "Exograph".to_string(),
        "ExographPriv" => "ExographPriv".to_string(),
        t => t.to_string(),
    }
}

#[cfg(test)]
mod tests {
    use super::*;
    use codemap::CodeMap;
    use core_plugin_interface::core_model_builder::ast::ast_types::{
        AstField, AstFieldType, AstModel, AstModelKind, AstModule,
    };
    use std::io::Read;
    use std::io::Seek;
    use tempfile::tempfile;

    fn fabricate_span() -> codemap::Span {
        CodeMap::new()
            .add_file("".to_string(), "".to_string())
            .span
            .subspan(0, 0)
    }

    fn fabricate_model(name: &str) -> AstModel<Typed> {
        let span = fabricate_span();

        AstModel {
            name: name.to_string(),
            kind: AstModelKind::Type,
            fields: vec![
                AstField {
                    name: "field1".to_string(),
                    typ: AstFieldType::Plain(None, "String".to_string(), vec![], true, span),
                    annotations: Default::default(),
                    default_value: None,
                    span,
                },
                AstField {
                    name: "field2".to_string(),
                    typ: AstFieldType::Plain(None, "Int".to_string(), vec![], true, span),
                    annotations: Default::default(),
                    default_value: None,
                    span,
                },
            ],
            annotations: Default::default(),
            span,
        }
    }

    fn fabricate_model_with_collection(name: &str) -> AstModel<Typed> {
        let span = fabricate_span();

        AstModel {
            name: name.to_string(),
            kind: AstModelKind::Type,
            fields: vec![
                AstField {
                    name: "items".to_string(),
                    typ: AstFieldType::Plain(
                        "Set".to_string(),
                        vec![AstFieldType::Plain("Item".to_string(), vec![], true, span)],
                        true,
                        span,
                    ),
                    annotations: Default::default(),
                    default_value: None,
                    span,
                },
                AstField {
                    name: "totalCount".to_string(),
                    typ: AstFieldType::Plain("Int".to_string(), vec![], true, span),
                    annotations: Default::default(),
                    default_value: None,
                    span,
                },
            ],
            annotations: Default::default(),
            span,
        }
    }

    fn fabricate_module(name: &str) -> AstModule<Typed> {
        let span = fabricate_span();
        AstModule {
            name: name.to_string(),
            types: vec![
                fabricate_model("TestType1"),
                fabricate_model("TestType2"),
                fabricate_model_with_collection("EdgeType"),
            ],
            annotations: Default::default(),
            base_exofile: PathBuf::new(),
            interceptors: vec![],
            methods: vec![],
            span,
        }
    }

    #[test]
    fn test_generate_type_skeleton() {
        let mock_type = fabricate_model("TestType");

        let mut temp_file = tempfile().unwrap();
        generate_type_skeleton(&mock_type, &mut temp_file).unwrap();

        temp_file.seek(std::io::SeekFrom::Start(0)).unwrap();
        let mut generated_code = String::new();
        temp_file.read_to_string(&mut generated_code).unwrap();

        let expected_code =
            "export interface TestType {\n\tfield1: string\n\tfield2: number\n}\n\n";

        assert_eq!(generated_code, expected_code);
    }

    #[test]
    fn test_generate_with_collection_type_skeleton() {
        let mock_type = fabricate_model_with_collection("TestType");

        let mut temp_file = tempfile().unwrap();
        generate_type_skeleton(&mock_type, &mut temp_file).unwrap();

        temp_file.seek(std::io::SeekFrom::Start(0)).unwrap();
        let mut generated_code = String::new();
        temp_file.read_to_string(&mut generated_code).unwrap();

        let expected_code =
            "export interface TestType {\n\titems: Item[]\n\ttotalCount: number\n}\n\n";

        assert_eq!(generated_code, expected_code);
    }

    #[test]
    fn test_generates_module_definitions_correctly() {
        use std::fs;

        let module = fabricate_module("TestModule");

        let generated_dir = Path::new("generated");

        // Ensure the directory does not exist before the test
        if generated_dir.exists() {
            fs::remove_dir_all(generated_dir).unwrap();
        }

        generate_module_definitions(&module).unwrap();

        let module_file = generated_dir.join("TestModule.d.ts");
        assert!(
            module_file.exists(),
            "Module {} doesn't exist",
            module_file.display()
        );

        let content = fs::read_to_string(module_file).unwrap();

        let expected_type1 = "export interface TestType1 {\n\tfield1: string\n\tfield2: number\n}";
        let expected_type2 = "export interface TestType2 {\n\tfield1: string\n\tfield2: number\n}";
        let expected_edge_type =
            "export interface EdgeType {\n\titems: Item[]\n\ttotalCount: number\n}";
        assert!(content.contains(expected_type1), "TestType1 not found");
        assert!(content.contains(expected_type2), "TestType2 not found");
        assert!(content.contains(expected_edge_type), "EdgeType not found");

        fs::remove_dir_all(generated_dir).unwrap();
    }

    #[test]
    fn test_generate_type_imports() {
        use std::fs;

        let module = fabricate_module("TestModule");

        let src_dir = Path::new("tests/src");
        fs::create_dir_all(src_dir).unwrap();

        let index_file_path = src_dir.join("index.exo");
        fs::File::create(index_file_path).unwrap();

        let generated_dir = Path::new("tests/generated");
        fs::create_dir_all(generated_dir).unwrap();

        let out_file_path = generated_dir.join("test_module.ts");
        let mut out_file = fs::File::create(&out_file_path).unwrap();

        assert!(
            out_file_path.exists(),
            "File {} doesn't exist",
            out_file_path.display()
        );

        generate_type_imports(&module, &mut out_file, generated_dir).unwrap();

        let content = fs::read_to_string(out_file_path).unwrap();

        let expected_imports =
            "import type { EdgeType, TestType1, TestType2 } from '../generated/TestModule.d.ts';\n";
        assert!(
            content.contains(expected_imports),
            "Types imports not found"
        );

        fs::remove_dir_all(Path::new("tests")).unwrap();
    }
}<|MERGE_RESOLUTION|>--- conflicted
+++ resolved
@@ -464,12 +464,8 @@
 impl TypeScriptType for AstFieldType<Typed> {
     fn typescript_type(&self) -> String {
         match self {
-<<<<<<< HEAD
             AstFieldType::Optional(typ) => format!("{} | undefined", typ.typescript_type()),
-            AstFieldType::Plain(_, name, ..) => typescript_base_type(name),
-=======
-            AstFieldType::Optional(tpe) => format!("{} | undefined", tpe.typescript_type()),
-            AstFieldType::Plain(name, inner_type, ..) => {
+            AstFieldType::Plain(_, name, inner_type, ..) => {
                 if name == "Set" {
                     let inner_type_name = inner_type.first().unwrap().typescript_type();
                     return format!("{}[]", typescript_base_type(inner_type_name.as_str()));
@@ -477,7 +473,6 @@
 
                 typescript_base_type(name)
             }
->>>>>>> e7ca75dd
         }
     }
 }
@@ -561,8 +556,15 @@
                 AstField {
                     name: "items".to_string(),
                     typ: AstFieldType::Plain(
+                        None,
                         "Set".to_string(),
-                        vec![AstFieldType::Plain("Item".to_string(), vec![], true, span)],
+                        vec![AstFieldType::Plain(
+                            None,
+                            "Item".to_string(),
+                            vec![],
+                            true,
+                            span,
+                        )],
                         true,
                         span,
                     ),
@@ -572,7 +574,7 @@
                 },
                 AstField {
                     name: "totalCount".to_string(),
-                    typ: AstFieldType::Plain("Int".to_string(), vec![], true, span),
+                    typ: AstFieldType::Plain(None, "Int".to_string(), vec![], true, span),
                     annotations: Default::default(),
                     default_value: None,
                     span,
