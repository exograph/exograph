--- conflicted
+++ resolved
@@ -22,13 +22,8 @@
 rand.workspace = true
 ctrlc = "3.2"
 tempfile.workspace = true
-<<<<<<< HEAD
-urlencoding = "2.1.2"
-which = "4.4.0"
 zip = "0.6.4"
 home = "0.5.4"
-=======
->>>>>>> aeec45cc
 
 exo-sql = { path = "../../libs/exo-sql" }
 builder = { path = "../builder" }
