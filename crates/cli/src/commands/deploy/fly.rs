// Copyright Exograph, Inc. All rights reserved.
//
// Use of this software is governed by the Business Source License
// included in the LICENSE file at the root of this repository.
//
// As of the Change Date specified in that file, in accordance with
// the Business Source License, use of this software will be governed
// by the Apache License, Version 2.0.

use std::{
    collections::HashMap,
    fs::File,
    io::{BufRead, Write},
    path::{Path, PathBuf},
};

use anyhow::{anyhow, Result};
use async_trait::async_trait;
use clap::{Arg, ArgAction, Command};
use colored::Colorize;

use crate::commands::{
    build::build,
    command::{get, CommandDefinition},
};
use common::env_const::EXO_POSTGRES_URL;

use super::util::{app_name_arg, app_name_from_args, write_template_file};

pub(super) struct FlyCommandDefinition {}

#[async_trait]
impl CommandDefinition for FlyCommandDefinition {
    fn command(&self) -> clap::Command {
        Command::new("fly")
            .about("Deploy to Fly.io")
            .arg(
                app_name_arg(),
            )
            .arg(
                Arg::new("env")
                    .help("Environment variables to pass to the application (e.g. -e KEY=VALUE). May be specified multiple times.")
                    .action(ArgAction::Append) // To allow multiple --env flags ("-e k1=v1 -e k2=v2")
                    .short('e')
                    .long("env")
                    .num_args(1),
            )
            .arg(
                Arg::new("env-file").help("Path to a file containing environment variables to pass to the application")
                    .long("env-file")
                    .required(false)
                    .value_parser(clap::value_parser!(PathBuf))
                    .num_args(1),
            )
            .arg(
                Arg::new("use-fly-db")
                    .help("Use database provided by Fly.io")
                    .required(false)
                    .long("use-fly-db")
                    .num_args(0),
            )
    }

    /// Create a fly.toml file, a Dockerfile, and build the docker image. Then provide instructions
    /// on how to deploy the app to Fly.io.
    async fn execute(&self, matches: &clap::ArgMatches) -> Result<()> {
        let app_name: String = app_name_from_args(matches);
        let envs: Option<Vec<String>> = matches.get_many("env").map(|env| env.cloned().collect());
        let env_file: Option<PathBuf> = get(matches, "env-file");
        let use_fly_db: bool = matches.get_flag("use-fly-db");

        build(false).await?; // Build the exo_ir file

        let current_dir = std::env::current_dir()?;

        create_fly_toml(&current_dir, &app_name, &env_file, &envs)?;
        create_dockerfile(&current_dir, use_fly_db)?;

        println!(
            "\n{}\n",
            "To deploy to Fly.io, run the following commands:".green()
        );

        println!(
            "\t{} {}",
            "flyctl auth login".blue(),
            "(If you haven't already done so)".purple()
        );

        println!("\t{}", format!("flyctl apps create {app_name}").blue());
        println!(
            "\n\tSet up JWT by running {} of the following: ",
            "either".bold()
        );
        println!(
            "\t{}{}",
<<<<<<< HEAD
            format!("flyctl secrets set --app {} EXO_JWT_SECRET=", app_name).blue(),
=======
            format!("flyctl secrets set --app {app_name} EXO_JWT_SECRET=",).blue(),
>>>>>>> 743ba558
            "<your-jwt-secret>".yellow()
        );
        println!(
            "\t{}{}",
            format!("flyctl secrets set --app {app_name} EXO_OIDC_URL=",).blue(),
            "<your-oidc-url>".yellow()
        );
        println!("\n\tSet up the database: ");

        if use_fly_db {
            println!(
                "\t{}",
                format!("flyctl postgres create --name {app_name}-db").blue()
            );
            println!(
                "\t{}",
                format!("flyctl postgres attach --app {app_name} {app_name}-db").blue()
            );
        } else {
            println!(
                "\t{}{}{}",
                format!("flyctl secrets set --app {app_name} DATABASE_URL=\"").blue(),
                "<your-postgres-url>".yellow(),
                "\"".blue()
            );
        }

        println!("\n\tDeploy the app: ");

        println!(
            "\t{}",
            r#"flyctl console --dockerfile Dockerfile.fly.builder -C "/srv/deploy.sh" --env=FLY_API_TOKEN=$(flyctl auth token)"#.blue(),
        );

        Ok(())
    }
}

static FLY_TOML: &str = include_str!("../templates/fly.toml");
static DOCKERFILE: &str = include_str!("../templates/Dockerfile.fly");
static DOCKERFILE_BUILDER: &str = include_str!("../templates/Dockerfile.fly.builder");

fn create_dockerfile(fly_dir: &Path, use_fly_db: bool) -> Result<()> {
    {
        let pg_key_val = format!("EXO_POSTGRES_URL={}", EXO_POSTGRES_URL);
        let substitute =
            use_fly_db.then(|| HashMap::from([("<<<EXTRA_ENV>>>", pg_key_val.as_str())]));

        let created = write_template_file(fly_dir.join("Dockerfile.fly"), DOCKERFILE, substitute)?;

        if created {
            println!(
                "{}",
                "Created Dockerfile.fly. You can edit this file to customize the deployment such as installing additional dependencies."
                    .green()
            );
        }
    }

    {
        write_template_file(
            fly_dir.join("Dockerfile.fly.builder"),
            DOCKERFILE_BUILDER,
            None,
        )?;
    }

    Ok(())
}

/// Create a fly.toml file.
/// Replaces the placeholders in the template with the app name and image tag
/// as well as the environment variables.
fn create_fly_toml(
    fly_dir: &Path,
    app_name: &str,
    env_file: &Option<PathBuf>,
    envs: &Option<Vec<String>>,
) -> Result<()> {
    let fly_toml_file_path = fly_dir.join("fly.toml");

    if fly_toml_file_path.exists() {
        println!(
            "{}",
            "fly.toml file already exists. To regenerate, remove the existing file. Skipping..."
                .purple()
        );
        return Ok(());
    }

    let fly_toml_content = FLY_TOML.replace("<<<APP_NAME>>>", app_name);

    let mut accumulated_env = String::new();

    // First process the env file, if any (so that explicit --env overrides the env file values)
    if let Some(env_file) = &env_file {
        let env_file = File::open(env_file).map_err(|e| {
            anyhow!(
                "Failed to open env file '{}': {}",
                env_file.to_str().unwrap(),
                e
            )
        })?;
        let reader = std::io::BufReader::new(env_file);
        for line in reader.lines() {
            let line = line?;
            accumulate_env(&mut accumulated_env, &line)?;
        }
    }

    for env in envs.iter().flatten() {
        accumulate_env(&mut accumulated_env, env)?;
    }

    let mut fly_toml_file = File::create(fly_toml_file_path)?;
    let fly_toml_content = fly_toml_content.replace("<<<ENV_VARS>>>", &accumulated_env);
    fly_toml_file.write_all(fly_toml_content.as_bytes())?;

    println!(
        "{}",
        "Created fly.toml file. You can edit this file to customize the deployment such as setting the deployment region."
            .green()
    );

    Ok(())
}

fn accumulate_env(envs: &mut String, env: &str) -> Result<()> {
    if env.starts_with('#') {
        return Ok(());
    }
    let parts: Vec<_> = env.split('=').collect();
    if parts.len() != 2 {
        return Err(anyhow!(
            "Invalid env specified. Must be in the form of KEY=VALUE"
        ));
    }
    let key = parts[0].to_string();
    let value = parts[1].to_string();
    envs.push_str(&format!("{key}=\"{value}\"\n"));

    Ok(())
}<|MERGE_RESOLUTION|>--- conflicted
+++ resolved
@@ -94,11 +94,7 @@
         );
         println!(
             "\t{}{}",
-<<<<<<< HEAD
-            format!("flyctl secrets set --app {} EXO_JWT_SECRET=", app_name).blue(),
-=======
             format!("flyctl secrets set --app {app_name} EXO_JWT_SECRET=",).blue(),
->>>>>>> 743ba558
             "<your-jwt-secret>".yellow()
         );
         println!(
