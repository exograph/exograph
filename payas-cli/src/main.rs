--- conflicted
+++ resolved
@@ -210,13 +210,8 @@
                 model: get_required(matches, "model")?,
             }),
             Some(("verify", matches)) => Box::new(schema::verify::VerifyCommand {
-<<<<<<< HEAD
-                model: get_path(matches, "model"),
-                database: matches.get_one::<String>("database").cloned(),
-=======
                 model: get_required(matches, "model")?,
-                database: get_required(matches, "database")?,
->>>>>>> fad9ab7d
+                database: get(matches, "database"),
             }),
             Some(("import", matches)) => Box::new(schema::import::ImportCommand {
                 output: get_required(matches, "output")?,
