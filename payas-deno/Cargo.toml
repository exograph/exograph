[package]
name = "payas-deno"
version = "0.1.0"
edition = "2021"

[dependencies]
anyhow = "1.0"
<<<<<<< HEAD
deno_runtime = "0.58.0"
deno_core = "0.132.0"
=======
deno_runtime = "0.59.0"
deno_core = "0.133.0"
>>>>>>> b4d7e1ec
tokio = "1"
futures = "0.3"
lazy_static = "1.4.0"
serde = { version = "1.0", features = ["derive"] }
<<<<<<< HEAD
serde_v8 = "0.43.0"
=======
serde_v8 = "0.44.0"
>>>>>>> b4d7e1ec
serde_json = "1.0"
tracing = "0.1"

[dev-dependencies]

payas-model = { path = "../payas-model" }

[lib]<|MERGE_RESOLUTION|>--- conflicted
+++ resolved
@@ -5,22 +5,13 @@
 
 [dependencies]
 anyhow = "1.0"
-<<<<<<< HEAD
-deno_runtime = "0.58.0"
-deno_core = "0.132.0"
-=======
 deno_runtime = "0.59.0"
 deno_core = "0.133.0"
->>>>>>> b4d7e1ec
 tokio = "1"
 futures = "0.3"
 lazy_static = "1.4.0"
 serde = { version = "1.0", features = ["derive"] }
-<<<<<<< HEAD
-serde_v8 = "0.43.0"
-=======
 serde_v8 = "0.44.0"
->>>>>>> b4d7e1ec
 serde_json = "1.0"
 tracing = "0.1"
 
