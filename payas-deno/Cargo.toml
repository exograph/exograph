[package]
name = "payas-deno"
version = "0.1.0"
authors = ["Ramnivas Laddad <ramnivas@payalabs.com>"]
edition = "2021"

[dependencies]
anyhow = "1.0"
<<<<<<< HEAD
async-channel = "1.6.1"
async-recursion = "0.3.2"
deno_runtime = "0.29.0"
deno_core = "0.103.0"
tokio = "0.2" 
=======
crossbeam-channel = "0.5"
deno_runtime = "0.38.0"
deno_core = "0.112.0"
tokio = { version = "1", features = ["full"] }
>>>>>>> 33eb85fc
futures = "0.3"
lazy_static = "1.4.0"
serde = { version = "1.0", features = ["derive"] }
serde_v8 = "0.23.0"
serde_json = "1.0"

[dev-dependencies]
actix-rt = "1.1.1" 
tokio-1 = { package = "tokio", version = "1", features = ["full"] }

payas-model = { path = "../payas-model" }

[lib]<|MERGE_RESOLUTION|>--- conflicted
+++ resolved
@@ -6,18 +6,11 @@
 
 [dependencies]
 anyhow = "1.0"
-<<<<<<< HEAD
 async-channel = "1.6.1"
 async-recursion = "0.3.2"
-deno_runtime = "0.29.0"
-deno_core = "0.103.0"
-tokio = "0.2" 
-=======
-crossbeam-channel = "0.5"
 deno_runtime = "0.38.0"
 deno_core = "0.112.0"
-tokio = { version = "1", features = ["full"] }
->>>>>>> 33eb85fc
+tokio = "0.2" 
 futures = "0.3"
 lazy_static = "1.4.0"
 serde = { version = "1.0", features = ["derive"] }
