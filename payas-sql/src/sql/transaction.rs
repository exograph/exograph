--- conflicted
+++ resolved
@@ -200,241 +200,4 @@
             sql_param
         }
     }
-}
-
-// TODO: re-enable after https://github.com/payalabs/payas/issues/175
-
-<<<<<<< HEAD
-#[cfg(test)]
-mod tests {
-    // use super::*;
-    // use std::{cell::RefCell, rc::Rc};
-
-    // use crate::sql::{
-    //     column::{Column, IntBits, PhysicalColumn, PhysicalColumnType, ProxyColumn},
-    //     insert::TemplateInsert,
-    //     predicate::Predicate,
-    //     transaction::{ConcreteTransactionStep, TransactionStep},
-    //     PhysicalTable, SQLOperation,
-    // };
-    // use anyhow::{bail, Context, Result};
-    // use postgres::NoTls;
-    // use postgres::{Client, Config};
-
-    // type ConnectionString = String;
-    // type DbUsername = String;
-
-    // pub fn get_client(url: &str) -> Result<Client> {
-    //     // TODO validate dbname
-
-    //     // parse connection string
-    //     let mut config = url
-    //         .parse::<Config>()
-    //         .context("Failed to parse PostgreSQL connection string")?;
-
-    //     // "The postgres database is a default database meant for use by users, utilities and third party applications."
-    //     config.dbname("payas-test");
-
-    //     // run creation query
-    //     let client: Client = config.connect(NoTls)?;
-
-    //     // return
-    //     Ok(client)
-    // }
-
-    // /// Connect to the specified PostgreSQL database and attempt to run a query.
-    // pub fn run_psql(query: &str, url: &str) -> Result<()> {
-    //     let mut client = url.parse::<Config>()?.connect(NoTls)?;
-    //     client
-    //         .simple_query(query)
-    //         .context(format!("PostgreSQL query failed: {}", query))
-    //         .map(|_| ())
-    // }
-
-    // /// Drop the specified database at the specified PostgreSQL server and
-    // /// return on success.
-    // pub fn dropdb_psql(dbname: &str, url: &str) -> Result<()> {
-    //     let mut config = url.parse::<Config>()?;
-
-    //     // "The postgres database is a default database meant for use by users, utilities and third party applications."
-    //     config.dbname("postgres");
-
-    //     let mut client = config.connect(NoTls)?;
-
-    //     let query: String = format!("DROP DATABASE \"{}\"", dbname);
-    //     client
-    //         .execute(query.as_str(), &[])
-    //         .context("PostgreSQL drop database query failed")
-    //         .map(|_| ())
-    // }
-
-    // pub fn extractor<T: FromSqlOwned>(row: Row) -> Result<T> {
-    //     match row.try_get(0) {
-    //         Ok(col) => Ok(col),
-    //         Err(err) => bail!("Got row without any columns {}", err),
-    //     }
-    // }
-
-    //    #[test]
-    //    fn basic_transaction_step_test() {
-    //        let connection_string = "postgresql://noneucat:noneucat@localhost:5432/payas";
-    //
-    //        let mut client = get_client(connection_string).unwrap();
-    //
-    //        let src_table = PhysicalTable {
-    //            name: "people".to_string(),
-    //            columns: vec![
-    //                PhysicalColumn {
-    //                    table_name: "people".to_string(),
-    //                    column_name: "name".to_string(),
-    //                    typ: PhysicalColumnType::String { length: None },
-    //                    is_pk: false,
-    //                    is_autoincrement: false,
-    //                },
-    //                PhysicalColumn {
-    //                    table_name: "people".to_string(),
-    //                    column_name: "age".to_string(),
-    //                    typ: PhysicalColumnType::Int { bits: IntBits::_16 },
-    //                    is_pk: false,
-    //                    is_autoincrement: false,
-    //                },
-    //            ],
-    //        };
-    //
-    //        let dst_age_col = PhysicalColumn {
-    //            table_name: "ages".to_string(),
-    //            column_name: "age".to_string(),
-    //            typ: PhysicalColumnType::Int { bits: IntBits::_16 },
-    //            is_pk: false,
-    //            is_autoincrement: false,
-    //        };
-    //
-    //        let dst_table = PhysicalTable {
-    //            name: "ages".to_string(),
-    //            columns: vec![dst_age_col.clone()],
-    //        };
-    //
-    //        let src_name_phys_col = src_table.get_physical_column("name").unwrap();
-    //        let src_age_phys_col = src_table.get_physical_column("age").unwrap();
-    //        let src_age_col = src_table.get_column("age").unwrap();
-    //
-    //        let name_literal = Column::Literal(Box::new("abc"));
-    //        let age_literal = Column::Literal(Box::new(18i16));
-    //        let insertion_op = src_table.insert(
-    //            vec![src_name_phys_col, src_age_phys_col],
-    //            vec![vec![&name_literal, &age_literal]],
-    //            vec![&src_age_col],
-    //        );
-    //        let step_a = Rc::new(TransactionStep {
-    //            operation: SQLOperation::Insert(insertion_op),
-    //            values: RefCell::new(vec![]),
-    //        });
-    //
-    //        let lazy_col = Column::Lazy {
-    //            row_index: 0,
-    //            col_index: 0,
-    //            step: &step_a,
-    //        };
-    //        let insertion_op = dst_table.insert(vec![&dst_age_col], vec![vec![&lazy_col]], vec![]);
-    //
-    //        let step_b = TransactionStep {
-    //            operation: SQLOperation::Insert(insertion_op),
-    //            values: RefCell::new(vec![]),
-    //        };
-    //
-    //        let transaction_script = TransactionScript::Multi(vec![step_a.clone()], step_b);
-    //
-    //        let e = transaction_script.execute::<String>(&mut client, extractor);
-    //        println!("{:?}", e)
-    //    }
-
-    // CREATE TABLE people (
-    //     name TEXT,
-    //     age SMALLINT
-    // );
-
-    // CREATE TABLE ages (
-    //     age SMALLINT
-    // );
-
-    // #[test]
-    // fn template_transaction_step_test() {
-    //     let people_table = PhysicalTable {
-    //         name: "people".to_string(),
-    //         columns: vec![
-    //             PhysicalColumn {
-    //                 table_name: "people".to_string(),
-    //                 column_name: "name".to_string(),
-    //                 typ: PhysicalColumnType::String { length: None },
-    //                 is_pk: false,
-    //                 is_autoincrement: false,
-    //             },
-    //             PhysicalColumn {
-    //                 table_name: "people".to_string(),
-    //                 column_name: "age".to_string(),
-    //                 typ: PhysicalColumnType::Int { bits: IntBits::_16 },
-    //                 is_pk: false,
-    //                 is_autoincrement: false,
-    //             },
-    //         ],
-    //     };
-
-    //     let ages_table = PhysicalTable {
-    //         name: "ages".to_string(),
-    //         columns: vec![PhysicalColumn {
-    //             table_name: "ages".to_string(),
-    //             column_name: "age".to_string(),
-    //             typ: PhysicalColumnType::Int { bits: IntBits::_16 },
-    //             is_pk: false,
-    //             is_autoincrement: false,
-    //         }],
-    //     };
-
-    //     let people_name_phys_col = people_table.get_physical_column("name").unwrap();
-    //     let people_age_col = people_table.get_column("age").unwrap();
-
-    //     let name_literal = Column::Literal(Box::new("abc"));
-    //     let update_op = people_table.update(
-    //         vec![(people_name_phys_col, &name_literal)],
-    //         &Predicate::True,
-    //         vec![&people_age_col],
-    //     );
-
-    //     let step_a = Rc::new(TransactionStep::Concrete(ConcreteTransactionStep {
-    //         operation: SQLOperation::Update(update_op),
-    //         values: RefCell::new(vec![]),
-    //     }));
-
-    //     let ages_age_phys_col = ages_table.get_physical_column("age").unwrap();
-    //     let ages_age_col = ages_table.get_column("age").unwrap();
-    //     let age_proxy_column = ProxyColumn::Template {
-    //         col_index: 0,
-    //         step: &step_a,
-    //     };
-
-    //     let insert_op_template = TemplateSQLOperation::Insert(TemplateInsert {
-    //         table: &ages_table,
-    //         column_names: vec![ages_age_phys_col],
-    //         column_values_seq: vec![&age_proxy_column],
-    //         returning: vec![&ages_age_col],
-    //     });
-    //     let step_b = TransactionStep::Template(TemplateTransactionStep {
-    //         operation: insert_op_template,
-    //         step: &step_a,
-    //         values: RefCell::new(vec![]),
-    //     });
-
-    //     let transaction_script = TransactionScript::Multi(vec![step_a.clone()], step_b);
-
-    //     let connection_string = "postgresql://ramnivas@localhost:5432/payas-test";
-
-    //     let mut client = get_client(connection_string).unwrap();
-    //     let e = transaction_script.execute::<i16>(&mut client, extractor);
-    //     println!("{:?}", e)
-    // }
-}
-=======
-//#[cfg(test)]
-//mod tests {
-// //}
->>>>>>> 1fc10f29
+}