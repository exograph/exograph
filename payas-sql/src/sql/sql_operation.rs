--- conflicted
+++ resolved
@@ -38,15 +38,11 @@
 }
 
 impl<'a> TemplateSQLOperation<'a> {
-<<<<<<< HEAD
-    pub fn resolve(self, prev_step: Rc<TransactionStep<'a>>) -> Vec<SQLOperation<'a>> {
-=======
     pub fn resolve(
-        &'a self,
+        self,
         prev_step_id: TransactionStepId,
         transaction_context: &TransactionContext,
     ) -> Vec<SQLOperation<'a>> {
->>>>>>> a9e0750e
         match self {
             TemplateSQLOperation::Insert(insert) => insert
                 .resolve(prev_step_id, transaction_context)
