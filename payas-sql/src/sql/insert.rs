use maybe_owned::MaybeOwned;

use super::{
    column::{Column, PhysicalColumn, ProxyColumn},
    transaction::{TransactionContext, TransactionStepId},
    Expression, ExpressionContext, ParameterBinding, PhysicalTable,
};

#[derive(Debug)]
pub struct Insert<'a> {
    pub table: &'a PhysicalTable,
    pub column_names: Vec<&'a PhysicalColumn>,
    pub column_values_seq: Vec<Vec<Rc<MaybeOwned<'a, Column<'a>>>>>,
    pub returning: Vec<MaybeOwned<'a, Column<'a>>>,
}

impl<'a> Expression for Insert<'a> {
    fn binding(&self, expression_context: &mut ExpressionContext) -> ParameterBinding {
        let table_binding = self.table.binding(expression_context);

        let (column_statements, col_params): (Vec<_>, Vec<_>) =
            expression_context.with_plain(|expression_context| {
                self.column_names
                    .iter()
                    .map(|column_names| column_names.binding(expression_context).tupled())
                    .unzip()
            });

        let (value_statements, value_params): (Vec<Vec<_>>, Vec<Vec<_>>) = self
            .column_values_seq
            .iter()
            .map(|column_values| {
                column_values
                    .iter()
                    .map(|value| value.binding(expression_context).tupled())
                    .unzip()
            })
            .unzip();

        let stmt = format!(
            "INSERT INTO {} ({}) VALUES {}",
            table_binding.stmt,
            column_statements.join(", "),
            value_statements
                .iter()
                .map(|v| format!("({})", v.join(", ")))
                .collect::<Vec<_>>()
                .join(", ")
        );

        let mut params = table_binding.params;
        params.extend(col_params.into_iter().flatten());
        params.extend(value_params.into_iter().flatten().into_iter().flatten());

        if self.returning.is_empty() {
            ParameterBinding { stmt, params }
        } else {
            let (ret_stmts, ret_params): (Vec<_>, Vec<_>) = self
                .returning
                .iter()
                .map(|ret| ret.binding(expression_context).tupled())
                .unzip();

            let stmt = format!("{} RETURNING {}", stmt, ret_stmts.join(", "));
            params.extend(ret_params.into_iter().flatten());

            ParameterBinding { stmt, params }
        }
    }
}

#[derive(Debug)]
pub struct TemplateInsert<'a> {
    pub table: &'a PhysicalTable,
    pub column_names: Vec<&'a PhysicalColumn>,
    pub column_values_seq: Vec<Vec<ProxyColumn<'a>>>,
    pub returning: Vec<MaybeOwned<'a, Column<'a>>>,
}

impl<'a> TemplateInsert<'a> {
    fn has_template_columns(&self) -> bool {
        self.column_values_seq.iter().any(|column_values| {
            column_values
                .iter()
                .any(|value| matches!(value, ProxyColumn::Template { .. }))
        })
    }

    fn resolve_row<'b>(
        column_values_seq: Vec<Vec<ProxyColumn<'b>>>,
        row_index: usize,
<<<<<<< HEAD
    ) -> Vec<Vec<Rc<MaybeOwned<'b, Column<'b>>>>> {
=======
        transaction_context: &TransactionContext,
    ) -> Vec<Vec<MaybeOwned<'b, Column<'b>>>> {
>>>>>>> a9e0750e
        column_values_seq
            .into_iter()
            .map(|row| {
                row.into_iter()
                    .map(|col| match col {
<<<<<<< HEAD
                        ProxyColumn::Concrete(col) => col.clone().into(),
                        ProxyColumn::Template { col_index, step } => {
                            Rc::new(MaybeOwned::Owned(Column::Lazy {
                                row_index,
                                col_index,
                                step,
                            }))
=======
                        ProxyColumn::Concrete(col) => col.as_ref().into(),
                        ProxyColumn::Template { col_index, step_id } => {
                            MaybeOwned::Owned(Column::Literal(Box::new(
                                transaction_context.resolve_value(*step_id, row_index, *col_index),
                            )))
>>>>>>> a9e0750e
                        }
                    })
                    .collect()
            })
            .collect()
    }

<<<<<<< HEAD
    pub fn resolve(self, prev_step: Rc<TransactionStep<'a>>) -> Option<Insert<'a>> {
        let row_count = prev_step.resolved_value().borrow().len();
=======
    pub fn resolve(
        &'a self,
        prev_step_id: TransactionStepId,
        transaction_context: &TransactionContext,
    ) -> Option<Insert<'a>> {
        let row_count = transaction_context.row_count(prev_step_id);
>>>>>>> a9e0750e

        // If there are template columns, but no way to resolve them, this operation need not be performed
        // For example, if we are updating concert_artists while updating concerts, and there are no matching concerts
        // (determined by the where param to updateConcerts), then we don't need to update the concert_artists
        if self.has_template_columns() && row_count == 0 {
            None
        } else {
            let TemplateInsert {
                table,
                column_names,
                column_values_seq,
                returning,
            } = self;

            let resolved_cols = (0..row_count)
<<<<<<< HEAD
                .flat_map(move |row_index| Self::resolve_row(column_values_seq.clone(), row_index))
=======
                .flat_map(move |row_index| {
                    Self::expand_row(column_values_seq, row_index, transaction_context)
                })
>>>>>>> a9e0750e
                .collect();

            Some(Insert {
                table,
                column_names: column_names.clone(),
                column_values_seq: resolved_cols,
                returning,
            })
        }
    }
}<|MERGE_RESOLUTION|>--- conflicted
+++ resolved
@@ -1,3 +1,5 @@
+use std::rc::Rc;
+
 use maybe_owned::MaybeOwned;
 
 use super::{
@@ -89,32 +91,18 @@
     fn resolve_row<'b>(
         column_values_seq: Vec<Vec<ProxyColumn<'b>>>,
         row_index: usize,
-<<<<<<< HEAD
+        transaction_context: &TransactionContext,
     ) -> Vec<Vec<Rc<MaybeOwned<'b, Column<'b>>>>> {
-=======
-        transaction_context: &TransactionContext,
-    ) -> Vec<Vec<MaybeOwned<'b, Column<'b>>>> {
->>>>>>> a9e0750e
         column_values_seq
             .into_iter()
             .map(|row| {
                 row.into_iter()
                     .map(|col| match col {
-<<<<<<< HEAD
-                        ProxyColumn::Concrete(col) => col.clone().into(),
-                        ProxyColumn::Template { col_index, step } => {
-                            Rc::new(MaybeOwned::Owned(Column::Lazy {
-                                row_index,
-                                col_index,
-                                step,
-                            }))
-=======
-                        ProxyColumn::Concrete(col) => col.as_ref().into(),
+                        ProxyColumn::Concrete(col) => col,
                         ProxyColumn::Template { col_index, step_id } => {
-                            MaybeOwned::Owned(Column::Literal(Box::new(
-                                transaction_context.resolve_value(*step_id, row_index, *col_index),
-                            )))
->>>>>>> a9e0750e
+                            Rc::new(MaybeOwned::Owned(Column::Literal(Box::new(
+                                transaction_context.resolve_value(step_id, row_index, col_index),
+                            ))))
                         }
                     })
                     .collect()
@@ -122,17 +110,12 @@
             .collect()
     }
 
-<<<<<<< HEAD
-    pub fn resolve(self, prev_step: Rc<TransactionStep<'a>>) -> Option<Insert<'a>> {
-        let row_count = prev_step.resolved_value().borrow().len();
-=======
     pub fn resolve(
-        &'a self,
+        self,
         prev_step_id: TransactionStepId,
         transaction_context: &TransactionContext,
     ) -> Option<Insert<'a>> {
         let row_count = transaction_context.row_count(prev_step_id);
->>>>>>> a9e0750e
 
         // If there are template columns, but no way to resolve them, this operation need not be performed
         // For example, if we are updating concert_artists while updating concerts, and there are no matching concerts
@@ -148,13 +131,9 @@
             } = self;
 
             let resolved_cols = (0..row_count)
-<<<<<<< HEAD
-                .flat_map(move |row_index| Self::resolve_row(column_values_seq.clone(), row_index))
-=======
-                .flat_map(move |row_index| {
-                    Self::expand_row(column_values_seq, row_index, transaction_context)
+                .flat_map(|row_index| {
+                    Self::resolve_row(column_values_seq.clone(), row_index, transaction_context)
                 })
->>>>>>> a9e0750e
                 .collect();
 
             Some(Insert {
