--- conflicted
+++ resolved
@@ -288,7 +288,6 @@
             }
         };
 
-<<<<<<< HEAD
         let db_not_null_query = format!(
             "
             SELECT attnotnull
@@ -297,16 +296,13 @@
             table_name, column_name
         );
 
-        let not_null: bool = db_client
+        let not_null: bool = client
             .query::<str>(db_not_null_query.as_str(), &[])?
             .get(0)
             .map(|row| row.get("attnotnull"))
             .unwrap();
 
-        let serial_columns = db_client
-=======
         let serial_columns = client
->>>>>>> 6e115d97
             .query(serial_columns_query, &[])?
             .iter()
             .map(|row| -> String { row.get("relname") })
