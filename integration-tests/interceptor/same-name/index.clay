--- conflicted
+++ resolved
@@ -17,13 +17,8 @@
   interceptor bypass()
 }
 
-<<<<<<< HEAD
 @deno("intercept3.ts")
-service Intercept2 {
-=======
-@external("intercept3.ts")
 service Intercept3 {
->>>>>>> 37d70c43
   @around("query notExistingMethod")
   interceptor bypass()
 }