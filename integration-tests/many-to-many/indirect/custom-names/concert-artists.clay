@table("concerts")
model Concert {
  id: Int @pk @autoincrement
  title: String
<<<<<<< HEAD
  concertArtists: Set[ConcertArtist]
  venue: Venue? @column("venue_id")
=======
  concertArtists: Set<ConcertArtist>
  venue: Venue @column("venue_id")
>>>>>>> 6e115d97
}

@table("concert_artists")
model ConcertArtist {
  id: Int @pk @autoincrement
  concert: Concert @column("concert_id")
  artist: Artist @column("artist_id")
  rank: Int
  role: String
}

@table("artists")
model Artist {
  id: Int @pk @autoincrement
  name: String
  aristsConcerts: Set<ConcertArtist>
}

model Venue {
  id: Int @pk @autoincrement
  concerts: Set<Concert> @column("venue_id")
}<|MERGE_RESOLUTION|>--- conflicted
+++ resolved
@@ -2,13 +2,8 @@
 model Concert {
   id: Int @pk @autoincrement
   title: String
-<<<<<<< HEAD
   concertArtists: Set[ConcertArtist]
   venue: Venue? @column("venue_id")
-=======
-  concertArtists: Set<ConcertArtist>
-  venue: Venue @column("venue_id")
->>>>>>> 6e115d97
 }
 
 @table("concert_artists")
