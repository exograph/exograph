--- conflicted
+++ resolved
@@ -18,13 +18,4 @@
     pub offset: Option<Offset>,
     /// The limit
     pub limit: Option<Limit>,
-<<<<<<< HEAD
-}
-
-#[derive(Debug, Clone, Copy, PartialEq, Eq)]
-pub enum SelectionLevel {
-    TopLevel,
-    Nested,
-=======
->>>>>>> 616aadb4
 }