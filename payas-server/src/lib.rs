--- conflicted
+++ resolved
@@ -103,17 +103,13 @@
                 Err(err) => {
                     let error_stream: AsyncStream<Result<Bytes, Error>, _> = try_stream! {
                         yield to_bytes_static(r#"{"errors": [{"message":""#);
-<<<<<<< HEAD
                         yield to_bytes(
                             // TODO: escape PostgreSQL errors properly here
                             format!("{}", err.chain().last().unwrap())
                                 .replace("\"", "")
                                 .replace("\n", "; ")
                         );
-=======
-                        yield to_bytes(format!("{}", err.chain().last().unwrap()));
                         yield to_bytes_static(r#"""#);
->>>>>>> c04a9c94
                         eprintln!("{:?}", err);
                         if let Some(err) = err.downcast_ref::<ExecutionError>() {
                             yield to_bytes_static(r#", "locations": [{"line": "#);
