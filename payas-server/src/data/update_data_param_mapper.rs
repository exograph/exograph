use anyhow::*;
use async_graphql_value::ConstValue;
use maybe_owned::MaybeOwned;

use crate::{
    data::mutation_resolver::{return_type_info, table_name},
    execution::query_context::QueryContext,
    sql::column::Column,
};

use payas_model::{
    model::{
        operation::{Mutation, UpdateDataParameter},
        relation::GqlRelation,
        system::ModelSystem,
        types::GqlTypeKind,
        GqlCompositeType, GqlType,
    },
    sql::{
        column::{PhysicalColumn, PhysicalColumnType, ProxyColumn},
        predicate::Predicate,
        transaction::{
            ConcreteTransactionStep, TemplateTransactionStep, TransactionScript, TransactionStep,
            TransactionStepId,
        },
        Cte, SQLOperation, Select, TemplateDelete, TemplateInsert, TemplateSQLOperation,
        TemplateUpdate,
    },
};

use super::{
    operation_mapper::{SQLMapper, SQLUpdateMapper},
    predicate_mapper::TableJoin,
};

impl<'a> SQLUpdateMapper<'a> for UpdateDataParameter {
    fn update_script(
        &'a self,
        mutation: &'a Mutation,
        predicate: MaybeOwned<'a, Predicate<'a>>,
        join: Option<TableJoin<'a>>,
        select: Select<'a>,
        argument: &'a ConstValue,
        query_context: &'a QueryContext<'a>,
    ) -> Result<TransactionScript<'a>> {
        let system = &query_context.get_system();
        let data_type = &system.mutation_types[self.type_id];

        let self_update_columns = compute_update_columns(data_type, argument, query_context);

        let (table, _, _) = return_type_info(mutation, query_context);

        let table = super::compute_table_query(join, mutation.return_type.typ(system), system)?;

        if !needs_transaction(data_type) {
            let ops = vec![(
                table_name(mutation, query_context),
                SQLOperation::Update(table.update(
                    self_update_columns,
                    predicate,
                    vec![Column::Star.into()],
                )),
            )];

            let mut transaction_script = TransactionScript::default();
            let _ = transaction_script.add_step(TransactionStep::Concrete(
                ConcreteTransactionStep::new(SQLOperation::Cte(Cte { ctes: ops, select })),
            ));

            Ok(transaction_script)
        } else {
            let pk_col = {
                let pk_physical_col = table.columns.iter().find(|col| col.is_pk).unwrap();
                Column::Physical(pk_physical_col).into()
            };

<<<<<<< HEAD
            // Create an Rc so that we can pass it to multiple nested operations as a previous step
            let update_op = Rc::new(TransactionStep::Concrete(ConcreteTransactionStep::new(
                SQLOperation::Update(table.update(self_update_columns, predicate, vec![pk_col])),
            )));
=======
            let mut transaction_script = TransactionScript::default();

            let update_op_id = transaction_script.add_step(TransactionStep::Concrete(
                ConcreteTransactionStep::new(SQLOperation::Update(table.update(
                    self_update_columns,
                    predicate,
                    vec![pk_col],
                ))),
            ));
>>>>>>> a9e0750e

            let container_model_type = mutation.return_type.typ(system);
            let nested_updates = compute_nested(
                data_type,
                argument,
                update_op_id,
                container_model_type,
                query_context,
            );

            for step in nested_updates.into_iter() {
                let _ = transaction_script.add_step(step);
            }

            transaction_script.add_step(TransactionStep::Concrete(ConcreteTransactionStep::new(
                SQLOperation::Select(select),
            )));

            Ok(transaction_script)
        }
    }
}

fn compute_update_columns<'a>(
    data_type: &'a GqlType,
    argument: &'a ConstValue,
    query_context: &'a QueryContext<'a>,
) -> Vec<(&'a PhysicalColumn, Column<'a>)> {
    let system = &query_context.get_system();

    match &data_type.kind {
        GqlTypeKind::Primitive => panic!(),
        GqlTypeKind::Composite(GqlCompositeType { fields, .. }) => fields
            .iter()
            .flat_map(|field| {
                field.relation.self_column().and_then(|key_column_id| {
                    query_context
                        .get_argument_field(argument, &field.name)
                        .map(|argument_value| {
                            let key_column = key_column_id.get_column(system);
                            let argument_value = match &field.relation {
                                GqlRelation::ManyToOne { other_type_id, .. } => {
                                    let other_type = &system.types[*other_type_id];
                                    let other_type_pk_field_name = other_type
                                        .pk_column_id()
                                        .map(|column_id| &column_id.get_column(system).column_name)
                                        .unwrap();
                                    match query_context.get_argument_field(
                                        argument_value,
                                        other_type_pk_field_name,
                                    ) {
                                        Some(other_type_pk_arg) => other_type_pk_arg,
                                        None => todo!(),
                                    }
                                }
                                _ => argument_value,
                            };

                            let value_column =
                                query_context.literal_column(argument_value, key_column);
                            (key_column, value_column.unwrap())
                        })
                })
            })
            .collect(),
    }
}

fn needs_transaction(mutation_type: &GqlType) -> bool {
    match &mutation_type.kind {
        GqlTypeKind::Primitive => panic!(),
        GqlTypeKind::Composite(GqlCompositeType { fields, .. }) => fields
            .iter()
            .any(|field| matches!(&field.relation, GqlRelation::OneToMany { .. })),
    }
}

// A bit hacky way. Ideally, the nested parameter should have the same shape as the container type. Specifically, it should have
// the predicate parameter and the data parameter. Then we can simply use the same code that we use for the container type. That has
// an additional advantage that the predicate can be more general ("where" in addition to the currently supported "id") so multiple objects
// can be updated at the same time.
// TODO: Do this once we rethink how we set up the parameters.
fn compute_nested<'a>(
    data_type: &'a GqlType,
    argument: &'a ConstValue,
    prev_step_id: TransactionStepId,
    container_model_type: &'a GqlType,
    query_context: &'a QueryContext<'a>,
) -> Vec<TransactionStep<'a>> {
    let system = &query_context.get_system();

    match &data_type.kind {
        GqlTypeKind::Primitive => panic!(),
        GqlTypeKind::Composite(GqlCompositeType { fields, .. }) => {
            fields.iter().flat_map(|field| match &field.relation {
                GqlRelation::OneToMany { other_type_id, .. } => {
                    let field_model_type = &system.types[*other_type_id]; // TODO: This is a model type but should be a data type
                    query_context
                        .get_argument_field(argument, &field.name)
                        .iter()
                        .flat_map(|argument| {
                            let mut ops = vec![];

                            ops.extend(compute_nested_update(
                                field_model_type,
                                argument,
                                query_context,
                                prev_step_id,
                                container_model_type,
                            ));

                            ops.extend(compute_nested_create(
                                field_model_type,
                                argument,
                                query_context,
                                prev_step_id,
                                container_model_type,
                            ));

                            ops.extend(compute_nested_delete(
                                field_model_type,
                                argument,
                                query_context,
                                prev_step_id,
                                container_model_type,
                            ));
                            ops
                        })
                        .collect()
                }
                _ => vec![],
            })
        }
    }
    .collect()
}

// Which column in field_model_type corresponds to the primary column in container_model_type?
fn compute_nested_reference_column<'a>(
    field_model_type: &'a GqlType,
    container_model_type: &'a GqlType,
    system: &'a ModelSystem,
) -> Option<&'a PhysicalColumn> {
    let pk_column = match &container_model_type.kind {
        GqlTypeKind::Primitive => panic!(),
        GqlTypeKind::Composite(kind) => {
            let container_table = &system.tables[kind.get_table_id()];
            container_table.get_pk_physical_column()
        }
    }
    .unwrap();

    let nested_table = &system.tables[field_model_type.table_id().unwrap()];

    nested_table
        .columns
        .iter()
        .find(|column| match &column.typ {
            PhysicalColumnType::ColumnReference {
                ref_table_name,
                ref_column_name,
                ..
            } => {
                &pk_column.table_name == ref_table_name && &pk_column.column_name == ref_column_name
            }
            _ => false,
        })
}

// Looks for the "update" field in the argument. If it exists, compute the SQLOperation needed to update the nested object.
fn compute_nested_update<'a>(
    field_model_type: &'a GqlType,
    argument: &'a ConstValue,
    query_context: &'a QueryContext<'a>,
    prev_step_id: TransactionStepId,
    container_model_type: &'a GqlType,
) -> Vec<TransactionStep<'a>> {
    let system = &query_context.get_system();

    let nested_reference_col =
        compute_nested_reference_column(field_model_type, container_model_type, system).unwrap();

    let update_arg = query_context.get_argument_field(argument, "update");

    match update_arg {
        Some(update_arg) => match update_arg {
            arg @ ConstValue::Object(..) => {
                vec![compute_nested_update_object_arg(
                    field_model_type,
                    arg,
                    query_context,
                    prev_step_id,
                    nested_reference_col,
                )]
            }
            ConstValue::List(update_arg) => update_arg
                .iter()
                .map(|arg| {
                    compute_nested_update_object_arg(
                        field_model_type,
                        arg,
                        query_context,
                        prev_step_id,
                        nested_reference_col,
                    )
                })
                .collect(),
            _ => panic!("Object or list expected"),
        },
        None => vec![],
    }
}

// Compute update step assuming that the argument is a single object (not an array)
fn compute_nested_update_object_arg<'a>(
    field_model_type: &'a GqlType,
    argument: &'a ConstValue,
    query_context: &'a QueryContext<'a>,
    prev_step_id: TransactionStepId,
    nested_reference_col: &'a PhysicalColumn,
) -> TransactionStep<'a> {
    assert!(matches!(argument, ConstValue::Object(..)));

    let system = &query_context.get_system();

    let nested = compute_update_columns(field_model_type, argument, query_context);
    let (pk_columns, nested): (Vec<_>, Vec<_>) = nested.into_iter().partition(|elem| elem.0.is_pk);

    let predicate = pk_columns
        .into_iter()
        .fold(Predicate::True, |acc, (pk_col, value)| {
            Predicate::and(
                acc,
                Predicate::Eq(Column::Physical(pk_col).into(), value.into()),
            )
        });
    let table = &system.tables[field_model_type.table_id().unwrap()];

    let mut nested_proxies: Vec<_> = nested
        .into_iter()
        .map(|(column, value)| (column, ProxyColumn::Concrete(value.into())))
        .collect();
    nested_proxies.push((
        nested_reference_col,
        ProxyColumn::Template {
            col_index: 0,
            step_id: prev_step_id,
        },
    ));

    let op = TemplateSQLOperation::Update(TemplateUpdate {
        table,
        predicate,
        column_values: nested_proxies,
        returning: vec![],
    });

    TransactionStep::Template(TemplateTransactionStep {
        operation: op,
        prev_step_id,
    })
}

// Looks for the "create" field in the argument. If it exists, compute the SQLOperation needed to create the nested object.
fn compute_nested_create<'a>(
    field_model_type: &'a GqlType,
    argument: &'a ConstValue,
    query_context: &'a QueryContext<'a>,
    prev_step_id: TransactionStepId,
    container_model_type: &'a GqlType,
) -> Vec<TransactionStep<'a>> {
    let system = &query_context.get_system();

    let step = query_context
        .get_argument_field(argument, "create")
        .map(|create_argument| {
            field_model_type
                .map_to_sql(create_argument, query_context)
                .unwrap()
        })
        .map(|insertion_info| {
            let nested_reference_col =
                compute_nested_reference_column(field_model_type, container_model_type, system)
                    .unwrap();
            let mut column_names = insertion_info.columns.clone();
            column_names.push(nested_reference_col);

            let column_values_seq: Vec<Vec<ProxyColumn>> = insertion_info
                .values
                .into_iter()
                .map(|subvalues| {
                    let mut proxied: Vec<_> =
                        subvalues.into_iter().map(ProxyColumn::Concrete).collect();
                    proxied.push(ProxyColumn::Template {
                        col_index: 0,
                        step_id: prev_step_id,
                    });
                    proxied
                })
                .collect();

            let op = TemplateSQLOperation::Insert(TemplateInsert {
                table: insertion_info.table,
                column_names,
                column_values_seq,
                returning: vec![],
            });

            TransactionStep::Template(TemplateTransactionStep {
                operation: op,
                prev_step_id,
            })
        });

    match step {
        Some(step) => vec![step],
        None => vec![],
    }
}

fn compute_nested_delete<'a>(
    field_model_type: &'a GqlType,
    argument: &'a ConstValue,
    query_context: &'a QueryContext<'a>,
    prev_step_id: TransactionStepId,
    _container_model_type: &'a GqlType,
) -> Vec<TransactionStep<'a>> {
    // This is not the right way. But current API needs to be updated to not even take the "id" parameter (the same issue exists in the "update" case).
    // TODO: Revisit this.

    fn compute_predicate<'a>(
        elem_value: &ConstValue,
        field_model_type: &'a GqlType,
        query_context: &'a QueryContext<'a>,
    ) -> Predicate<'a> {
        let system = &query_context.get_system();

        let pk_field = field_model_type.pk_field().unwrap();

        match elem_value {
            ConstValue::Object(map) => {
                let pk_value = map.get(pk_field.name.as_str()).unwrap();
                let pk_column = field_model_type
                    .pk_column_id()
                    .map(|pk_column| pk_column.get_column(system))
                    .unwrap();

                Predicate::Eq(
                    Column::Physical(pk_column).into(),
                    query_context
                        .literal_column(pk_value, pk_column)
                        .unwrap()
                        .into(),
                )
            }
            ConstValue::List(values) => {
                let mut predicate = Predicate::False;
                for value in values {
                    let elem_predicate = compute_predicate(value, field_model_type, query_context);
                    predicate = Predicate::or(predicate, elem_predicate);
                }
                predicate
            }
            _ => panic!("Expected an object or a list"),
        }
    }

    let argument = query_context.get_argument_field(argument, "delete");

    match argument {
        Some(argument) => {
            let predicate = compute_predicate(argument, field_model_type, query_context);
            let system = &query_context.get_system();
            vec![TransactionStep::Template(TemplateTransactionStep {
                operation: TemplateSQLOperation::Delete(TemplateDelete {
                    table: &system.tables[field_model_type.table_id().unwrap()],
                    predicate,
                    returning: vec![],
                }),
                prev_step_id,
            })]
        }
        None => vec![],
    }
}<|MERGE_RESOLUTION|>--- conflicted
+++ resolved
@@ -1,3 +1,5 @@
+use std::rc::Rc;
+
 use anyhow::*;
 use async_graphql_value::ConstValue;
 use maybe_owned::MaybeOwned;
@@ -23,8 +25,8 @@
             ConcreteTransactionStep, TemplateTransactionStep, TransactionScript, TransactionStep,
             TransactionStepId,
         },
-        Cte, SQLOperation, Select, TemplateDelete, TemplateInsert, TemplateSQLOperation,
-        TemplateUpdate,
+        Cte, SQLOperation, Select, TableQuery, TemplateDelete, TemplateInsert,
+        TemplateSQLOperation, TemplateUpdate,
     },
 };
 
@@ -74,12 +76,6 @@
                 Column::Physical(pk_physical_col).into()
             };
 
-<<<<<<< HEAD
-            // Create an Rc so that we can pass it to multiple nested operations as a previous step
-            let update_op = Rc::new(TransactionStep::Concrete(ConcreteTransactionStep::new(
-                SQLOperation::Update(table.update(self_update_columns, predicate, vec![pk_col])),
-            )));
-=======
             let mut transaction_script = TransactionScript::default();
 
             let update_op_id = transaction_script.add_step(TransactionStep::Concrete(
@@ -89,7 +85,6 @@
                     vec![pk_col],
                 ))),
             ));
->>>>>>> a9e0750e
 
             let container_model_type = mutation.return_type.typ(system);
             let nested_updates = compute_nested(
@@ -327,10 +322,11 @@
             )
         });
     let table = &system.tables[field_model_type.table_id().unwrap()];
+    let table = TableQuery::Physical(table);
 
     let mut nested_proxies: Vec<_> = nested
         .into_iter()
-        .map(|(column, value)| (column, ProxyColumn::Concrete(value.into())))
+        .map(|(column, value)| (column, ProxyColumn::Concrete(Rc::new(value.into()))))
         .collect();
     nested_proxies.push((
         nested_reference_col,
