--- conflicted
+++ resolved
@@ -1,11 +1,4 @@
 use crate::execution::query_context::{cast_value, QueryContext};
-<<<<<<< HEAD
-use anyhow::*;
-use async_graphql_value::ConstValue;
-
-use payas_model::{
-    model::{column_id::ColumnId, predicate::*, system::ModelSystem},
-=======
 use anyhow::{bail, Result};
 use async_graphql_value::ConstValue;
 
@@ -17,7 +10,6 @@
         },
         system::ModelSystem,
     },
->>>>>>> 42e2872c
     sql::{column::PhysicalColumn, PhysicalTable},
 };
 use payas_sql::asql::{
