use super::query_context;
use crate::introspection::schema::Schema;
use async_graphql_parser::{parse_query, types::DocumentOperations};

use anyhow::Result;

use payas_model::{
    model::{mapped_arena::SerializableSlab, system::ModelSystem, ContextSource, ContextType},
    sql::database::Database,
};
use query_context::*;
use serde_json::{Map, Value};

pub fn create_query_context<'a>(
    system: &'a ModelSystem,
    schema: &'a Schema,
    database: &'a Database,
    operation_name: Option<&'a str>,
    query_str: &'a str,
    variables: &'a Option<&'a Map<String, Value>>,
    request_context: &'a serde_json::Value,
) -> (DocumentOperations, QueryContext<'a>) {
    let document = parse_query(query_str).unwrap();

    (
        document.operations,
        QueryContext {
            operation_name,
            fragment_definitions: document.fragments,
            variables,
            schema,
            system,
            database,
            request_context,
        },
    )
}

// TODO: Generalize to handle other context types and sources
fn create_request_contexts(
    contexts: &SerializableSlab<ContextType>,
    jwt_claims: Option<Value>,
) -> Value {
    let mapped_contexts = contexts
        .iter()
        .flat_map(|(_, context)| {
            create_request_context(context, jwt_claims.clone())
                .map(|value| (context.name.clone(), value))
        })
        .collect();

    Value::Object(mapped_contexts)
}

fn create_request_context(context: &ContextType, jwt_claims: Option<Value>) -> Option<Value> {
    jwt_claims.map(|jwt_claims| {
        let json_fields: Map<String, Value> = context
            .fields
            .iter()
            .map(|field| match &field.source {
                ContextSource::Jwt { claim } => {
                    (field.name.clone(), jwt_claims.get(claim).unwrap().clone())
                }
            })
            .collect();

        Value::Object(json_fields)
    })
}

pub fn execute<'a>(
    system: &'a ModelSystem,
    schema: &'a Schema,
    database: &'a Database,
    operation_name: Option<&'a str>,
    query_str: &'a str,
    variables: Option<&'a Map<String, Value>>,
    jwt_claims: Option<Value>,
) -> Result<Vec<(String, QueryResponse)>> {
    let request_context = create_request_contexts(&system.contexts, jwt_claims);

    let (operations, query_context) = create_query_context(
        system,
        schema,
        database,
        operation_name,
        query_str,
        &variables,
        &request_context,
    );

    operations
        .iter()
        .flat_map(|query| match query_context.resolve_operation(query) {
            Ok(resolved) => resolved.into_iter().map(Ok).collect(),
            Err(err) => vec![Err(err)],
        })
<<<<<<< HEAD
        .collect();

    let parts = parts?;

    // TODO: More efficient (and ideally zero-copy) way to push the values to network
    let mut response = String::from(r#"{"data": {"#);
    parts.iter().enumerate().for_each(|(index, part)| {
        response.push('\"');
        response.push_str(part.0.as_str());
        response.push_str(r#"":"#);
        match &part.1 {
            QueryResponse::Json(value) => response.push_str(value.to_string().as_str()),
            QueryResponse::Raw(value) => {
                match value {
                    Some(value) => response.push_str(value.as_str()),
                    None => {
                        // TODO: Check if "null" is right here
                        response.push_str("null")
                    }
                }
            }
        };
        if index != parts.len() - 1 {
            response.push_str(", ");
        }
    });
    response.push_str("}}");

    Ok(response)
=======
        .collect()
>>>>>>> 2c245146
}<|MERGE_RESOLUTION|>--- conflicted
+++ resolved
@@ -95,37 +95,5 @@
             Ok(resolved) => resolved.into_iter().map(Ok).collect(),
             Err(err) => vec![Err(err)],
         })
-<<<<<<< HEAD
-        .collect();
-
-    let parts = parts?;
-
-    // TODO: More efficient (and ideally zero-copy) way to push the values to network
-    let mut response = String::from(r#"{"data": {"#);
-    parts.iter().enumerate().for_each(|(index, part)| {
-        response.push('\"');
-        response.push_str(part.0.as_str());
-        response.push_str(r#"":"#);
-        match &part.1 {
-            QueryResponse::Json(value) => response.push_str(value.to_string().as_str()),
-            QueryResponse::Raw(value) => {
-                match value {
-                    Some(value) => response.push_str(value.as_str()),
-                    None => {
-                        // TODO: Check if "null" is right here
-                        response.push_str("null")
-                    }
-                }
-            }
-        };
-        if index != parts.len() - 1 {
-            response.push_str(", ");
-        }
-    });
-    response.push_str("}}");
-
-    Ok(response)
-=======
         .collect()
->>>>>>> 2c245146
 }