--- conflicted
+++ resolved
@@ -6,14 +6,9 @@
 
 [dependencies]
 anyhow = "1.0"
-<<<<<<< HEAD
-async-graphql-parser = "2.10"
-async-graphql-value = "2.10"
 async-recursion = "0.3.2"
-=======
 async-graphql-parser = "3.0.19"
 async-graphql-value = "3.0.19"
->>>>>>> 33eb85fc
 async-stream = "0.3.2"
 async-trait = "0.1.52"
 actix-web = "3"
