--- conflicted
+++ resolved
@@ -6,11 +6,7 @@
 
 - Rust (see the version specified in [rust-toolchain.toml](rust-toolchain.toml))
 - Postgres 12
-<<<<<<< HEAD
-- Tree-sitter (`cargo install --version 0.20.6 tree-sitter-cli `)
-=======
 - Tree-sitter (`cargo install --version 0.20.6 tree-sitter-cli`)
->>>>>>> 4908d9c8
 - [Deno](https://deno.land/)
 
 Nice to have:
