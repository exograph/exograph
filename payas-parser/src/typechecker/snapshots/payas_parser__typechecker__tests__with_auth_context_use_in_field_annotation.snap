--- conflicted
+++ resolved
@@ -88,11 +88,6 @@
                             - - is_public
                             - Reference: Boolean
                       - Primitive: Boolean
-<<<<<<< HEAD
-      annotations: []
-- - Instant
-  - Primitive: Instant
-=======
             auto_increment: ~
             bits: ~
             column: ~
@@ -115,7 +110,6 @@
         range: ~
         size: ~
         table: ~
->>>>>>> 5a102a51
 - - Int
   - Primitive: Int
 - - LocalDate
