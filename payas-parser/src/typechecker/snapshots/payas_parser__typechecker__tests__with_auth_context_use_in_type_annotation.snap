---
source: payas-parser/src/typechecker/mod.rs
expression: types

---
- - AuthContext
  - Composite:
      name: AuthContext
      kind: Context
      fields:
        - name: role
          ast_typ:
            Plain:
              - String
          typ:
            Reference: String
          annotation_map:
            annotations:
              jwt:
                name: jwt
                params: None
      annotation_map:
        annotations: {}
- - Boolean
  - Primitive: Boolean
- - Decimal
  - Primitive: Decimal
- - Doc
  - Composite:
      name: Doc
      kind: Persistent
      fields:
        - name: is_public
          ast_typ:
            Plain:
              - Boolean
          typ:
            Reference: Boolean
          annotation_map:
            annotations: {}
        - name: content
          ast_typ:
            Plain:
              - String
          typ:
            Reference: String
<<<<<<< HEAD
          annotation_map:
            annotations: {}
      annotation_map:
        annotations:
          access:
            name: access
            params:
              Single:
                LogicalOp:
                  Or:
                    - RelationalOp:
                        Eq:
                          - FieldSelection:
                              Select:
                                - Single:
                                    - - AuthContext
                                    - Reference: AuthContext
                                - - role
                                - Reference: String
                          - StringLiteral:
                              - ROLE_ADMIN
                              - Primitive: String
                          - Primitive: Boolean
                    - FieldSelection:
                        Select:
                          - Single:
                              - - self
                              - Reference: Doc
                          - - is_public
                          - Reference: Boolean
                    - Primitive: Boolean
=======
          annotations:
            access: ~
            auto_increment: ~
            bits: ~
            column: ~
            db_type: ~
            length: ~
            plural_name: ~
            precision: ~
            scale: ~
            jwt: ~
            pk: ~
            range: ~
            size: ~
            table: ~
      annotations:
        access:
          Access:
            Single:
              LogicalOp:
                Or:
                  - RelationalOp:
                      Eq:
                        - FieldSelection:
                            Select:
                              - Single:
                                  - - AuthContext
                                  - Reference: AuthContext
                              - - role
                              - Reference: String
                        - StringLiteral:
                            - ROLE_ADMIN
                        - Primitive: Boolean
                  - FieldSelection:
                      Select:
                        - Single:
                            - - self
                            - Reference: Doc
                        - - is_public
                        - Reference: Boolean
                  - Primitive: Boolean
        auto_increment: ~
        bits: ~
        column: ~
        db_type: ~
        length: ~
        plural_name: ~
        precision: ~
        scale: ~
        jwt: ~
        pk: ~
        range: ~
        size: ~
        table: ~
>>>>>>> 03cd6b04
- - Float
  - Primitive: Float
- - Instant
  - Primitive: Instant
- - Int
  - Primitive: Int
- - Json
  - Primitive: Json
- - LocalDate
  - Primitive: LocalDate
- - LocalDateTime
  - Primitive: LocalDateTime
- - LocalTime
  - Primitive: LocalTime
- - String
  - Primitive: String
<|MERGE_RESOLUTION|>--- conflicted
+++ resolved
@@ -14,12 +14,12 @@
               - String
           typ:
             Reference: String
-          annotation_map:
+          annotations:
             annotations:
               jwt:
                 name: jwt
                 params: None
-      annotation_map:
+      annotations:
         annotations: {}
 - - Boolean
   - Primitive: Boolean
@@ -36,7 +36,7 @@
               - Boolean
           typ:
             Reference: Boolean
-          annotation_map:
+          annotations:
             annotations: {}
         - name: content
           ast_typ:
@@ -44,94 +44,36 @@
               - String
           typ:
             Reference: String
-<<<<<<< HEAD
-          annotation_map:
+          annotations:
             annotations: {}
-      annotation_map:
+      annotations:
         annotations:
           access:
             name: access
             params:
               Single:
-                LogicalOp:
-                  Or:
-                    - RelationalOp:
-                        Eq:
-                          - FieldSelection:
-                              Select:
-                                - Single:
-                                    - - AuthContext
-                                    - Reference: AuthContext
-                                - - role
-                                - Reference: String
-                          - StringLiteral:
-                              - ROLE_ADMIN
-                              - Primitive: String
-                          - Primitive: Boolean
-                    - FieldSelection:
-                        Select:
-                          - Single:
-                              - - self
-                              - Reference: Doc
-                          - - is_public
-                          - Reference: Boolean
-                    - Primitive: Boolean
-=======
-          annotations:
-            access: ~
-            auto_increment: ~
-            bits: ~
-            column: ~
-            db_type: ~
-            length: ~
-            plural_name: ~
-            precision: ~
-            scale: ~
-            jwt: ~
-            pk: ~
-            range: ~
-            size: ~
-            table: ~
-      annotations:
-        access:
-          Access:
-            Single:
-              LogicalOp:
-                Or:
-                  - RelationalOp:
-                      Eq:
-                        - FieldSelection:
-                            Select:
-                              - Single:
-                                  - - AuthContext
-                                  - Reference: AuthContext
-                              - - role
-                              - Reference: String
-                        - StringLiteral:
-                            - ROLE_ADMIN
-                        - Primitive: Boolean
-                  - FieldSelection:
-                      Select:
-                        - Single:
-                            - - self
-                            - Reference: Doc
-                        - - is_public
-                        - Reference: Boolean
-                  - Primitive: Boolean
-        auto_increment: ~
-        bits: ~
-        column: ~
-        db_type: ~
-        length: ~
-        plural_name: ~
-        precision: ~
-        scale: ~
-        jwt: ~
-        pk: ~
-        range: ~
-        size: ~
-        table: ~
->>>>>>> 03cd6b04
+                - LogicalOp:
+                    Or:
+                      - RelationalOp:
+                          Eq:
+                            - FieldSelection:
+                                Select:
+                                  - Single:
+                                      - - AuthContext
+                                      - Reference: AuthContext
+                                  - - role
+                                  - Reference: String
+                            - StringLiteral:
+                                - ROLE_ADMIN
+                            - Primitive: Boolean
+                      - FieldSelection:
+                          Select:
+                            - Single:
+                                - - self
+                                - Reference: Doc
+                            - - is_public
+                            - Reference: Boolean
+                      - Primitive: Boolean
 - - Float
   - Primitive: Float
 - - Instant
