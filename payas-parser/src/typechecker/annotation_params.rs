--- conflicted
+++ resolved
@@ -1,123 +1,66 @@
 use std::collections::HashMap;
 
+use codemap_diagnostic::Diagnostic;
 use payas_model::model::mapped_arena::MappedArena;
-use serde::{Deserialize, Serialize};
 
 use crate::ast::ast_types::{AstAnnotationParams, AstExpr, Untyped};
 
-<<<<<<< HEAD
 use super::annotation::AnnotationSpec;
-use super::{Type, Typecheck, TypedExpression};
-=======
-use super::{TypecheckFrom, Typed};
->>>>>>> 03cd6b04
+use super::{Type, TypecheckFrom, Typed};
 
-#[derive(Serialize, Deserialize, Debug, Clone, PartialEq)]
-#[allow(clippy::large_enum_variant)]
-pub enum TypedAnnotationParams {
-    None,
-    Single(AstExpr<Typed>),
-    Map(HashMap<String, AstExpr<Typed>>),
-}
-
-<<<<<<< HEAD
-impl TypedAnnotationParams {
-    pub fn as_single(&self) -> &TypedExpression {
+impl AstAnnotationParams<Typed> {
+    pub fn as_single(&self) -> &AstExpr<Typed> {
         match self {
-            Self::Single(expr) => expr,
+            Self::Single(expr, _) => expr,
             _ => panic!(),
         }
     }
 
-    pub fn as_map(&self) -> &HashMap<String, TypedExpression> {
+    pub fn as_map(&self) -> &HashMap<String, AstExpr<Typed>> {
         match self {
-            Self::Map(map) => map,
+            Self::Map(map, _) => map,
             _ => panic!(),
         }
     }
 }
 
-impl Typecheck<TypedAnnotationParams> for AstAnnotationParams {
-    fn shallow(&self) -> TypedAnnotationParams {
-        match &self {
-            AstAnnotationParams::None => TypedAnnotationParams::None,
-            AstAnnotationParams::Single(expr, _) => TypedAnnotationParams::Single(expr.shallow()),
-            AstAnnotationParams::Map(params, _) => TypedAnnotationParams::Map(
+impl TypecheckFrom<AstAnnotationParams<Untyped>> for AstAnnotationParams<Typed> {
+    fn shallow(untyped: &AstAnnotationParams<Untyped>) -> AstAnnotationParams<Typed> {
+        match untyped {
+            AstAnnotationParams::None => AstAnnotationParams::None,
+            AstAnnotationParams::Single(expr, span) => {
+                AstAnnotationParams::Single(AstExpr::shallow(expr), *span)
+            }
+            AstAnnotationParams::Map(params, spans) => AstAnnotationParams::Map(
                 params
                     .iter()
-                    .map(|(name, expr)| (name.clone(), expr.shallow()))
+                    .map(|(name, expr)| (name.clone(), AstExpr::shallow(expr)))
                     .collect(),
-=======
-impl TypecheckFrom<AstAnnotationParams<Untyped>> for TypedAnnotationParams {
-    fn shallow(
-        untyped: &AstAnnotationParams<Untyped>,
-        errors: &mut Vec<codemap_diagnostic::Diagnostic>,
-    ) -> Result<TypedAnnotationParams> {
-        Ok(match untyped {
-            AstAnnotationParams::None => TypedAnnotationParams::None,
-            AstAnnotationParams::Single(expr, _) => {
-                TypedAnnotationParams::Single(AstExpr::shallow(expr, errors)?)
-            }
-            AstAnnotationParams::Map(params, _) => TypedAnnotationParams::Map(
-                params
-                    .iter()
-                    .map(|(name, expr)| AstExpr::shallow(expr, errors).map(|t| (name.clone(), t)))
-                    .collect::<Result<_, _>>()?,
->>>>>>> 03cd6b04
+                spans.clone(),
             ),
         }
     }
 
     fn pass(
-<<<<<<< HEAD
-        &self,
-        typ: &mut TypedAnnotationParams,
+        &mut self,
         type_env: &MappedArena<Type>,
         annotation_env: &HashMap<String, AnnotationSpec>,
         scope: &super::Scope,
-        errors: &mut Vec<codemap_diagnostic::Diagnostic>,
+        errors: &mut Vec<Diagnostic>,
     ) -> bool {
-        match &self {
+        match self {
             AstAnnotationParams::None => false,
             AstAnnotationParams::Single(expr, _) => {
-                if let TypedAnnotationParams::Single(expr_typ) = typ {
-                    expr.pass(expr_typ, type_env, annotation_env, scope, errors)
-                } else {
-                    panic!();
-                }
+                expr.pass(type_env, annotation_env, scope, errors)
             }
             AstAnnotationParams::Map(params, _) => {
-                if let TypedAnnotationParams::Map(params_typ) = typ {
-                    params
-                        .iter()
-                        .map(|(name, expr)| {
-                            expr.pass(
-                                params_typ.get_mut(name).unwrap(),
-                                type_env,
-                                annotation_env,
-                                scope,
-                                errors,
-                            )
-                        })
-                        .any(|b| b)
-                } else {
-                    panic!();
-                }
+                params
+                    .values_mut()
+                    .map(|param| param.pass(type_env, annotation_env, scope, errors))
+                    .filter(|b| *b)
+                    .count()
+                    > 0
             }
-=======
-        &mut self,
-        env: &MappedArena<super::Type>,
-        scope: &super::Scope,
-        errors: &mut Vec<codemap_diagnostic::Diagnostic>,
-    ) -> bool {
-        match self {
-            TypedAnnotationParams::None => true,
-            TypedAnnotationParams::Single(expr_typ) => expr_typ.pass(env, scope, errors),
-            TypedAnnotationParams::Map(params_typ) => params_typ
-                .values_mut()
-                .map(|param| param.pass(env, scope, errors))
-                .any(|b| b),
->>>>>>> 03cd6b04
         }
     }
 }