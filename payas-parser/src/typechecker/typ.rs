use payas_model::model::mapped_arena::{MappedArena, SerializableSlabIndex};
use serde::{Deserialize, Serialize};
use std::{
    fmt::{Display, Formatter},
    ops::Deref,
};

use super::Typed;
use crate::ast::ast_types::{AstModel, AstService};

#[derive(Debug, Clone, PartialEq, Serialize, Deserialize)]
pub enum Type {
    Primitive(PrimitiveType),
    Composite(AstModel<Typed>),
    Service(AstService<Typed>),
    Optional(Box<Type>),
    Set(Box<Type>),
    Array(Box<Type>),
    Reference(SerializableSlabIndex<Type>),
    Defer,
    Error,
}

impl Display for Type {
    fn fmt(&self, f: &mut std::fmt::Formatter<'_>) -> std::fmt::Result {
        match self {
            Type::Primitive(p) => p.fmt(f),
            Type::Composite(c) => c.fmt(f),
            Type::Optional(o) => {
                o.fmt(f)?;
                f.write_str("?")
            }
            Type::Set(l) => {
                f.write_str("Set[")?;
                l.fmt(f)?;
                f.write_str("]")
            }
            Type::Array(l) => {
                f.write_str("Array[")?;
                l.fmt(f)?;
                f.write_str("]")
            }
            Type::Reference(r) => {
                f.write_str("ref#")?;
                r.arr_idx().fmt(f)
            }
            _ => Result::Err(std::fmt::Error),
        }
    }
}

impl Type {
    pub fn is_defer(&self) -> bool {
        match &self {
            Type::Defer => true,
            Type::Optional(underlying) | Type::Set(underlying) | Type::Array(underlying) => {
                underlying.deref().is_defer()
            }
            _ => false,
        }
    }

    pub fn is_error(&self) -> bool {
        match &self {
            Type::Error => true,
            Type::Optional(underlying) | Type::Set(underlying) | Type::Array(underlying) => {
                underlying.deref().is_error()
            }
            _ => false,
        }
    }

    pub fn is_incomplete(&self) -> bool {
        self.is_defer() || self.is_error()
    }

    pub fn get_underlying_typename(&self, types: &MappedArena<Type>) -> Option<String> {
        match &self {
            Type::Composite(c) => Some(c.name.clone()),
            Type::Reference(_id) => self.deref(types).get_underlying_typename(types),
            Type::Primitive(pt) => Some(pt.name()),
            Type::Optional(underlying) | Type::Set(underlying) | Type::Array(underlying) => {
                underlying.get_underlying_typename(types)
            }
            _ => None,
        }
    }

    pub fn deref<'a>(&'a self, types: &'a MappedArena<Type>) -> Type {
        match self {
            Type::Reference(idx) => types[*idx].clone(),
            Type::Optional(underlying) => {
                Type::Optional(Box::new(underlying.as_ref().deref(types)))
            }
            Type::Set(underlying) => Type::Set(Box::new(underlying.as_ref().deref(types))),
            Type::Array(underlying) => Type::Array(Box::new(underlying.as_ref().deref(types))),
            o => o.clone(),
        }
    }
}

#[derive(Debug, Clone, PartialEq, Serialize, Deserialize)]
pub enum PrimitiveType {
    Int,
    Float,
    Decimal,
    String,
    Boolean,
    LocalDate,
    LocalTime,
    LocalDateTime,
    Instant,
    Json,
    Array(Box<PrimitiveType>),
<<<<<<< HEAD
    Injected,
    Interception(String), // Types such as "Operation" that an interceptor is passed to
=======
    ClaytipInjected,
>>>>>>> 3dcb0046
}

impl PrimitiveType {
    pub fn name(&self) -> String {
        if let PrimitiveType::Array(pt) = &self {
            return format!("[{}]", pt.name());
        }

        match &self {
            PrimitiveType::Int => "Int",
            PrimitiveType::Float => "Float",
            PrimitiveType::Decimal => "Decimal",
            PrimitiveType::String => "String",
            PrimitiveType::Boolean => "Boolean",
            PrimitiveType::LocalDate => "LocalDate",
            PrimitiveType::LocalTime => "LocalTime",
            PrimitiveType::LocalDateTime => "LocalDateTime",
            PrimitiveType::Instant => "Instant",
            PrimitiveType::Json => "Json",
<<<<<<< HEAD
            PrimitiveType::Injected => "Injected",
            PrimitiveType::Interception(name) => name, // TODO: Is this right?
=======
            PrimitiveType::ClaytipInjected => "ClaytipInjected",
>>>>>>> 3dcb0046
            PrimitiveType::Array(_) => panic!(),
        }
        .to_owned()
    }
}

impl Display for PrimitiveType {
    fn fmt(&self, f: &mut Formatter<'_>) -> std::fmt::Result {
        f.write_str(&self.name())
    }
}<|MERGE_RESOLUTION|>--- conflicted
+++ resolved
@@ -112,12 +112,8 @@
     Instant,
     Json,
     Array(Box<PrimitiveType>),
-<<<<<<< HEAD
-    Injected,
+    ClaytipInjected,
     Interception(String), // Types such as "Operation" that an interceptor is passed to
-=======
-    ClaytipInjected,
->>>>>>> 3dcb0046
 }
 
 impl PrimitiveType {
@@ -137,12 +133,8 @@
             PrimitiveType::LocalDateTime => "LocalDateTime",
             PrimitiveType::Instant => "Instant",
             PrimitiveType::Json => "Json",
-<<<<<<< HEAD
-            PrimitiveType::Injected => "Injected",
-            PrimitiveType::Interception(name) => name, // TODO: Is this right?
-=======
             PrimitiveType::ClaytipInjected => "ClaytipInjected",
->>>>>>> 3dcb0046
+            PrimitiveType::Interception(name) => name,
             PrimitiveType::Array(_) => panic!(),
         }
         .to_owned()
