mod annotation;
mod annotation_map;
mod annotation_params;
mod expression;
mod field;
mod field_default_value;
mod field_type;
mod logical_op;
mod model;
mod relational_op;
mod selection;
mod service;
mod typ;

use std::collections::HashMap;

use codemap_diagnostic::Diagnostic;
use serde::{Deserialize, Serialize};

pub(super) use annotation_map::AnnotationMap;

pub(super) use typ::{PrimitiveType, Type};

use crate::ast::ast_types::{AstModel, AstService, NodeTypedness};
use crate::ast::ast_types::{AstSystem, Untyped};
use crate::error::ParserError;
use payas_model::model::mapped_arena::MappedArena;

use self::annotation::{AnnotationSpec, AnnotationTarget, MappedAnnotationParamSpec};

pub struct Scope {
    pub enclosing_model: Option<String>,
}

#[derive(Serialize, Deserialize, Debug, Clone, PartialEq)]
pub struct Typed;
impl NodeTypedness for Typed {
    type FieldSelection = Type;
    type RelationalOp = Type;
    type Expr = Type;
    type LogicalOp = Type;
    type Field = Type;
    type Annotations = AnnotationMap;
    type Type = bool;
}

pub trait TypecheckInto<T> {
    fn shallow(&self) -> T;
    fn pass(
        &self,
        typ: &mut T,
        type_env: &MappedArena<Type>,
        annotation_env: &HashMap<String, AnnotationSpec>,
        scope: &Scope,
        errors: &mut Vec<Diagnostic>,
    ) -> bool;
}

pub trait TypecheckFrom<T>
where
    Self: Sized,
{
    fn shallow(untyped: &T) -> Self;
    fn pass(
        &mut self,
        type_env: &MappedArena<Type>,
        annotation_env: &HashMap<String, AnnotationSpec>,
        scope: &Scope,
        errors: &mut Vec<Diagnostic>,
    ) -> bool;
}

fn populate_type_env(env: &mut MappedArena<Type>) {
    // TODO: maybe we don't need to do this manually
    env.add("Boolean", Type::Primitive(PrimitiveType::Boolean));
    env.add("Int", Type::Primitive(PrimitiveType::Int));
    env.add("Float", Type::Primitive(PrimitiveType::Float));
    env.add("Decimal", Type::Primitive(PrimitiveType::Decimal));
    env.add("String", Type::Primitive(PrimitiveType::String));
    env.add("LocalTime", Type::Primitive(PrimitiveType::LocalTime));
    env.add(
        "LocalDateTime",
        Type::Primitive(PrimitiveType::LocalDateTime),
    );
    env.add("LocalDate", Type::Primitive(PrimitiveType::LocalDate));
    env.add("Instant", Type::Primitive(PrimitiveType::Instant));
    env.add("Json", Type::Primitive(PrimitiveType::Json));
    env.add("Blob", Type::Primitive(PrimitiveType::Blob));
    env.add("Uuid", Type::Primitive(PrimitiveType::Uuid));

    env.add("Claytip", Type::Primitive(PrimitiveType::ClaytipInjected));

    env.add(
        "Operation",
        Type::Primitive(PrimitiveType::Interception("Operation".to_string())),
    );
}

fn populate_annotation_env(env: &mut HashMap<String, AnnotationSpec>) {
    let annotations = [
        (
            "access",
            AnnotationSpec {
                targets: &[
                    AnnotationTarget::Model,
                    AnnotationTarget::Field,
                    AnnotationTarget::Method,
                ],
                no_params: false,
                single_params: true,
                mapped_params: Some(&[
                    MappedAnnotationParamSpec {
                        name: "query",
                        optional: true,
                    },
                    MappedAnnotationParamSpec {
                        name: "mutation",
                        optional: true,
                    },
                    MappedAnnotationParamSpec {
                        name: "create",
                        optional: true,
                    },
                    MappedAnnotationParamSpec {
                        name: "update",
                        optional: true,
                    },
                    MappedAnnotationParamSpec {
                        name: "delete",
                        optional: true,
                    },
                ]),
            },
        ),
        (
            "bits",
            AnnotationSpec {
                targets: &[AnnotationTarget::Field],
                no_params: false,
                single_params: true,
                mapped_params: None,
            },
        ),
        (
            "column",
            AnnotationSpec {
                targets: &[AnnotationTarget::Field],
                no_params: false,
                single_params: true,
                mapped_params: None,
            },
        ),
        (
            "dbtype",
            AnnotationSpec {
                targets: &[AnnotationTarget::Field],
                no_params: false,
                single_params: true,
                mapped_params: None,
            },
        ),
        (
            "env",
            AnnotationSpec {
                targets: &[AnnotationTarget::Field],
                no_params: true,
                single_params: true,
                mapped_params: None,
            },
        ),
        (
            "external",
            AnnotationSpec {
                targets: &[AnnotationTarget::Service],
                no_params: false,
                single_params: true,
                mapped_params: None,
            },
        ),
        (
            "before",
            AnnotationSpec {
                targets: &[AnnotationTarget::Interceptor],
                no_params: false,
                single_params: true,
                mapped_params: None,
            },
        ),
        (
            "after",
            AnnotationSpec {
                targets: &[AnnotationTarget::Interceptor],
                no_params: false,
                single_params: true,
                mapped_params: None,
            },
        ),
        (
            "around",
            AnnotationSpec {
                targets: &[AnnotationTarget::Interceptor],
                no_params: false,
                single_params: true,
                mapped_params: None,
            },
        ),
        (
            "header",
            AnnotationSpec {
                targets: &[AnnotationTarget::Field],
                no_params: true,
                single_params: true,
                mapped_params: None,
            },
        ),
        (
            "inject",
            AnnotationSpec {
                targets: &[AnnotationTarget::Argument],
                no_params: true,
                single_params: true,
                mapped_params: None,
            },
        ),
        (
            "jwt",
            AnnotationSpec {
                targets: &[AnnotationTarget::Field],
                no_params: true,
                single_params: true,
                mapped_params: None,
            },
        ),
        (
            "length",
            AnnotationSpec {
                targets: &[AnnotationTarget::Field],
                no_params: false,
                single_params: true,
                mapped_params: None,
            },
        ),
        (
            "pk",
            AnnotationSpec {
                targets: &[AnnotationTarget::Field],
                no_params: true,
                single_params: false,
                mapped_params: None,
            },
        ),
        (
            "plural_name",
            AnnotationSpec {
                targets: &[AnnotationTarget::Model],
                no_params: false,
                single_params: true,
                mapped_params: None,
            },
        ),
        (
            "precision",
            AnnotationSpec {
                targets: &[AnnotationTarget::Field],
                no_params: false,
                single_params: true,
                mapped_params: None,
            },
        ),
        (
            "range",
            AnnotationSpec {
                targets: &[AnnotationTarget::Field],
                no_params: false,
                single_params: false,
                mapped_params: Some(&[
                    MappedAnnotationParamSpec {
                        name: "min",
                        optional: false,
                    },
                    MappedAnnotationParamSpec {
                        name: "max",
                        optional: false,
                    },
                ]),
            },
        ),
        (
            "scale",
            AnnotationSpec {
                targets: &[AnnotationTarget::Field],
                no_params: false,
                single_params: true,
                mapped_params: None,
            },
        ),
        (
            "size",
            AnnotationSpec {
                targets: &[AnnotationTarget::Field],
                no_params: false,
                single_params: true,
                mapped_params: None,
            },
        ),
        (
            "table",
            AnnotationSpec {
                targets: &[AnnotationTarget::Model],
                no_params: false,
                single_params: true,
                mapped_params: None,
            },
        ),
        (
            "unique",
            AnnotationSpec {
                targets: &[AnnotationTarget::Field],
                no_params: true,
                single_params: true,
                mapped_params: None,
            },
        ),
    ];

    for (name, spec) in annotations {
        env.insert(name.to_owned(), spec);
    }
}

pub fn build(ast_system: AstSystem<Untyped>) -> Result<MappedArena<Type>, ParserError> {
    let mut ast_service_models: Vec<AstModel<Untyped>> = vec![];

    let mut types_arena: MappedArena<Type> = MappedArena::default();
    let mut annotation_env = HashMap::new();
    populate_type_env(&mut types_arena);
    populate_annotation_env(&mut annotation_env);

    for service in ast_system.services.iter() {
        ast_service_models.extend(service.models.clone());
        types_arena.add(&service.name, Type::Service(AstService::shallow(service)));
    }

    let ast_types = [ast_system.models.as_slice(), ast_service_models.as_slice()].concat();
    let ast_services = ast_system.services;

    for model in ast_types.iter() {
        types_arena.add(
            model.name.as_str(),
            Type::Composite(AstModel::shallow(model)),
        );
    }

    loop {
        let mut did_change = false;
        let init_scope = Scope {
            enclosing_model: None,
        };

        let mut errors = Vec::new();

        for model in ast_types.iter() {
            let mut typ = types_arena.get_by_key(model.name.as_str()).unwrap().clone();
            if let Type::Composite(c) = &mut typ {
                let pass_res = c.pass(&types_arena, &annotation_env, &init_scope, &mut errors);
                if pass_res {
                    *types_arena.get_by_key_mut(model.name.as_str()).unwrap() = typ;
                    did_change = true;
                }
            } else {
                panic!()
            }
        }

        for service in ast_services.iter() {
            let mut typ = types_arena
                .get_by_key(service.name.as_str())
                .unwrap()
                .clone();
            if let Type::Service(s) = &mut typ {
                let pass_res = s.pass(&types_arena, &annotation_env, &init_scope, &mut errors);
                if pass_res {
                    *types_arena.get_by_key_mut(service.name.as_str()).unwrap() = typ;
                    did_change = true;
                }
            } else {
                panic!()
            }
        }

        if !did_change {
            if !errors.is_empty() {
                return Err(ParserError::Diagnosis(errors));
            } else {
                return Ok(types_arena);
            }
        }
    }
}

#[cfg(test)]
pub mod test_support {
    use super::*;
    use crate::parser::parse_str;

    pub fn build(src: &str) -> Result<MappedArena<Type>, ParserError> {
        let parsed = parse_str(src, "input.clay")?;
        super::build(parsed)
    }

    pub fn parse_sorted(src: &str) -> Vec<(String, Type)> {
        let checked = build(src).unwrap();

        let mut entries: Vec<_> = checked
            .keys()
            .map(|key| (key.clone(), checked.get_by_key(key).unwrap().clone()))
            .collect();

        entries.sort_by_key(|pair| pair.0.to_owned());
        entries
    }
}

#[cfg(test)]
mod tests {
    use super::test_support::{build, parse_sorted};

    // Due to a change in insta version 1.12, test names (hence the snapshot names) get derived
<<<<<<< HEAD
    // from the surrounding method, so we must use a macro instead of a helper function.
=======
    // from the surrounding function, so we must use a macro instead of a helper function.
>>>>>>> 2b85ea4b
    macro_rules! assert_typechecking {
        ($src:expr) => {
            insta::with_settings!({sort_maps => true}, {
                insta::assert_yaml_snapshot!(build($src).unwrap())
            });
        };
    }

    #[test]
    fn simple() {
        let src = r#"
        model User {
          doc: Doc @column("custom_column") @access(self.role == "role_admin" || self.role == "role_superuser" || self.doc.is_public)
          role: String
        }

        model Doc {
          is_public: Boolean
        }
        "#;

        assert_typechecking!(src);
    }

    #[test]
    fn with_auth_context_use_in_field_annotation() {
        let src = r#"
        context AuthContext {
            role: String @jwt
        }

        model Doc {
          is_public: Boolean
          content: String @access(AuthContext.role == "ROLE_ADMIN" || self.is_public)
        }
        "#;

        assert_typechecking!(src);
    }

    #[test]
    fn with_array_in_operator() {
        let src = r#"
        context AuthContext {
            roles: Array<String> @jwt
        }

        model Doc {
          content: String @access("ROLE_ADMIN" in AuthContext.roles)
        }
        "#;

        assert_typechecking!(src);
    }

    #[test]
    fn with_auth_context_use_in_type_annotation() {
        let src = r#"
        context AuthContext {
            role: String @jwt
        }

        @access(AuthContext.role == "ROLE_ADMIN" || self.is_public)
        model Doc {
          is_public: Boolean
          content: String
        }
        "#;

        assert_typechecking!(src);
    }

    #[test]
    fn insignificant_whitespace() {
        let typical = r#"
        @table("venues")
        model Venue {
            id: Int @column("idx") @pk
            name: String
        }
        "#;

        let with_whitespace = r#"

        @table ( "venues" )
        model    Venue
        {
            id:   Int   @column(  "idx"  )
            @pk

            name:String

        }

        "#;

        let typical_parsed = serde_json::to_string(&parse_sorted(typical)).unwrap();
        let with_whitespace_parsed = serde_json::to_string(&parse_sorted(with_whitespace)).unwrap();
        assert_eq!(typical_parsed, with_whitespace_parsed);
    }

    #[test]
    fn unknown_annotation() {
        let src = r#"
        @asdf
        model User {
        }
        "#;

        assert_err(src);
    }

    #[test]
    fn duplicate_annotation() {
        let src = r#"
        @table("users")
        @table("users")
        model User {
        }
        "#;

        assert_err(src);
    }

    #[test]
    fn invalid_annotation_parameter_type() {
        let expected_none = r#"
        model User {
            id: Int @pk("asdf")
        }
        "#;

        let expected_single = r#"
        @table
        model User {
        }
        "#;

        let expected_map = r#"
        model User {
            id: Int @range(5)
        }
        "#;

        assert_err(expected_none);
        assert_err(expected_single);
        assert_err(expected_map);
    }

    #[test]
    fn duplicate_annotation_mapped_param() {
        let src = r#"
        model User {
            id: Int @range(min=5, max=10, min=3)
        }
        "#;

        assert_err(src);
    }

    #[test]
    fn unknown_annotation_mapped_param() {
        let src = r#"
        model User {
            id: Int @range(min=5, maxx=10)
        }
        "#;

        assert_err(src);
    }

    #[test]
    fn invalid_annotation_target() {
        let model = r#"
        @pk
        model User {
        }
        "#;

        let field = r#"
        model User {
            id: Int @table("asdf")
        }
        "#;

        assert_err(model);
        assert_err(field);
    }

    fn assert_err(src: &str) {
        assert!(build(src).is_err());
    }
}<|MERGE_RESOLUTION|>--- conflicted
+++ resolved
@@ -426,11 +426,7 @@
     use super::test_support::{build, parse_sorted};
 
     // Due to a change in insta version 1.12, test names (hence the snapshot names) get derived
-<<<<<<< HEAD
-    // from the surrounding method, so we must use a macro instead of a helper function.
-=======
     // from the surrounding function, so we must use a macro instead of a helper function.
->>>>>>> 2b85ea4b
     macro_rules! assert_typechecking {
         ($src:expr) => {
             insta::with_settings!({sort_maps => true}, {
