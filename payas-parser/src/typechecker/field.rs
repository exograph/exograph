--- conflicted
+++ resolved
@@ -1,78 +1,39 @@
 use std::collections::HashMap;
 
+use codemap_diagnostic::Diagnostic;
 use payas_model::model::mapped_arena::MappedArena;
 
 use crate::ast::ast_types::{AstField, Untyped};
 
-<<<<<<< HEAD
 use super::annotation::AnnotationSpec;
-use super::{AnnotationMap, Scope, Type, Typecheck};
+use super::{AnnotationMap, Scope, Type, TypecheckFrom, TypecheckInto, Typed};
 
-#[derive(Debug, Clone, PartialEq, Serialize, Deserialize)]
-pub struct TypedField {
-    pub name: String,
-    pub typ: Type,
-    pub annotation_map: AnnotationMap,
-}
+impl TypecheckFrom<AstField<Untyped>> for AstField<Typed> {
+    fn shallow(untyped: &AstField<Untyped>) -> AstField<Typed> {
+        let annotation_map = AnnotationMap::new(&untyped.annotations);
 
-impl Typecheck<TypedField> for AstField {
-    fn shallow(&self) -> TypedField {
-        let annotation_map = AnnotationMap::new(&self.annotations);
-
-        TypedField {
-            name: self.name.clone(),
-            typ: self.typ.shallow(),
-            annotation_map,
+        AstField {
+            name: untyped.name.clone(),
+            ast_typ: untyped.ast_typ.clone(),
+            typ: untyped.ast_typ.shallow(),
+            annotations: annotation_map,
         }
     }
 
     fn pass(
-        &self,
-        typ: &mut TypedField,
+        &mut self,
         type_env: &MappedArena<Type>,
         annotation_env: &HashMap<String, AnnotationSpec>,
         scope: &Scope,
-        errors: &mut Vec<codemap_diagnostic::Diagnostic>,
+        errors: &mut Vec<Diagnostic>,
     ) -> bool {
         let typ_changed = self
-            .typ
-            .pass(&mut typ.typ, type_env, annotation_env, scope, errors);
-        let annot_changed =
-            typ.annotation_map
-                .pass(&self.annotations, type_env, annotation_env, scope, errors);
-=======
-use super::{AnnotationMap, Scope, Type, TypecheckFrom, TypecheckInto, Typed, TypedAnnotation};
+            .ast_typ
+            .pass(&mut self.typ, type_env, annotation_env, scope, errors);
 
-impl TypecheckFrom<AstField<Untyped>> for AstField<Typed> {
-    fn shallow(
-        untyped: &AstField<Untyped>,
-        errors: &mut Vec<codemap_diagnostic::Diagnostic>,
-    ) -> Result<AstField<Typed>> {
-        let mut annotations = Box::new(AnnotationMap::default());
-
-        for a in &untyped.annotations {
-            let annotation = TypedAnnotation::shallow(a, errors)?;
-            annotations.add(errors, annotation, a.span)?;
-        }
-
-        Ok(AstField {
-            name: untyped.name.clone(),
-            ast_typ: untyped.ast_typ.clone(),
-            typ: untyped.ast_typ.shallow(errors)?,
-            annotations,
-        })
-    }
-
-    fn pass(
-        &mut self,
-        env: &MappedArena<Type>,
-        scope: &Scope,
-        errors: &mut Vec<codemap_diagnostic::Diagnostic>,
-    ) -> bool {
-        let typ_changed = self.ast_typ.pass(&mut self.typ, env, scope, errors);
-
-        let annot_changed = self.annotations.pass(env, scope, errors);
->>>>>>> 03cd6b04
+        let annot_changed = self
+            .annotations
+            .pass(type_env, annotation_env, scope, errors);
 
         typ_changed || annot_changed
     }
