--- conflicted
+++ resolved
@@ -5,12 +5,8 @@
 
 use crate::ast::ast_types::{AstExpr, RelationalOp, Untyped};
 
-<<<<<<< HEAD
 use super::annotation::AnnotationSpec;
-use super::{PrimitiveType, Scope, Type, Typecheck, TypedExpression};
-=======
 use super::{PrimitiveType, Scope, Type, TypecheckFrom, Typed};
->>>>>>> 03cd6b04
 
 impl RelationalOp<Typed> {
     pub fn typ(&self) -> &Type {
@@ -25,127 +21,61 @@
     }
 }
 
-<<<<<<< HEAD
-impl Typecheck<TypedRelationalOp> for RelationalOp {
-    fn shallow(&self) -> TypedRelationalOp {
-        match &self {
-            RelationalOp::Eq(left, right) => TypedRelationalOp::Eq(
-                Box::new(left.shallow()),
-                Box::new(right.shallow()),
-                Type::Defer,
-            ),
-            RelationalOp::Neq(left, right) => TypedRelationalOp::Neq(
-                Box::new(left.shallow()),
-                Box::new(right.shallow()),
-                Type::Defer,
-            ),
-            RelationalOp::Lt(left, right) => TypedRelationalOp::Lt(
-                Box::new(left.shallow()),
-                Box::new(right.shallow()),
-                Type::Defer,
-            ),
-            RelationalOp::Lte(left, right) => TypedRelationalOp::Lte(
-                Box::new(left.shallow()),
-                Box::new(right.shallow()),
-                Type::Defer,
-            ),
-            RelationalOp::Gt(left, right) => TypedRelationalOp::Gt(
-                Box::new(left.shallow()),
-                Box::new(right.shallow()),
-                Type::Defer,
-            ),
-            RelationalOp::Gte(left, right) => TypedRelationalOp::Gte(
-                Box::new(left.shallow()),
-                Box::new(right.shallow()),
-=======
 impl TypecheckFrom<RelationalOp<Untyped>> for RelationalOp<Typed> {
-    fn shallow(
-        untyped: &RelationalOp<Untyped>,
-        errors: &mut Vec<codemap_diagnostic::Diagnostic>,
-    ) -> Result<RelationalOp<Typed>> {
-        Ok(match untyped {
+    fn shallow(untyped: &RelationalOp<Untyped>) -> RelationalOp<Typed> {
+        match untyped {
             RelationalOp::Eq(left, right, _) => RelationalOp::Eq(
-                Box::new(AstExpr::shallow(left, errors)?),
-                Box::new(AstExpr::shallow(right, errors)?),
+                Box::new(AstExpr::shallow(left)),
+                Box::new(AstExpr::shallow(right)),
                 Type::Defer,
             ),
             RelationalOp::Neq(left, right, _) => RelationalOp::Neq(
-                Box::new(AstExpr::shallow(left, errors)?),
-                Box::new(AstExpr::shallow(right, errors)?),
+                Box::new(AstExpr::shallow(left)),
+                Box::new(AstExpr::shallow(right)),
                 Type::Defer,
             ),
             RelationalOp::Lt(left, right, _) => RelationalOp::Lt(
-                Box::new(AstExpr::shallow(left, errors)?),
-                Box::new(AstExpr::shallow(right, errors)?),
+                Box::new(AstExpr::shallow(left)),
+                Box::new(AstExpr::shallow(right)),
                 Type::Defer,
             ),
             RelationalOp::Lte(left, right, _) => RelationalOp::Lte(
-                Box::new(AstExpr::shallow(left, errors)?),
-                Box::new(AstExpr::shallow(right, errors)?),
+                Box::new(AstExpr::shallow(left)),
+                Box::new(AstExpr::shallow(right)),
                 Type::Defer,
             ),
             RelationalOp::Gt(left, right, _) => RelationalOp::Gt(
-                Box::new(AstExpr::shallow(left, errors)?),
-                Box::new(AstExpr::shallow(right, errors)?),
+                Box::new(AstExpr::shallow(left)),
+                Box::new(AstExpr::shallow(right)),
                 Type::Defer,
             ),
             RelationalOp::Gte(left, right, _) => RelationalOp::Gte(
-                Box::new(AstExpr::shallow(left, errors)?),
-                Box::new(AstExpr::shallow(right, errors)?),
->>>>>>> 03cd6b04
+                Box::new(AstExpr::shallow(left)),
+                Box::new(AstExpr::shallow(right)),
                 Type::Defer,
             ),
         }
     }
 
     fn pass(
-<<<<<<< HEAD
-        &self,
-        typ: &mut TypedRelationalOp,
+        &mut self,
         type_env: &MappedArena<Type>,
         annotation_env: &HashMap<String, AnnotationSpec>,
         scope: &Scope,
-        errors: &mut Vec<codemap_diagnostic::Diagnostic>,
-    ) -> bool {
-        match &self {
-            RelationalOp::Eq(left, right) => {
-                if let TypedRelationalOp::Eq(left_typ, right_typ, o_typ) = typ {
-                    let in_updated = left.pass(left_typ, type_env, annotation_env, scope, errors)
-                        || right.pass(right_typ, type_env, annotation_env, scope, errors);
-                    let out_updated = if o_typ.is_incomplete() {
-                        let left_typ = left_typ.typ().deref(type_env);
-                        let right_typ = right_typ.typ().deref(type_env);
-                        if left_typ == right_typ && !left_typ.is_incomplete() {
-                            *o_typ = Type::Primitive(PrimitiveType::Boolean);
-                            true
-                        } else {
-                            *o_typ = Type::Error;
-
-                            if !left_typ.is_incomplete() && !right_typ.is_incomplete() {
-                                let mut spans = vec![];
-                                spans.push(SpanLabel {
-                                    span: *left.span(),
-                                    style: SpanStyle::Primary,
-                                    label: Some(format!("got {}", left_typ)),
-                                });
-=======
-        &mut self,
-        env: &MappedArena<Type>,
-        scope: &Scope,
-        errors: &mut Vec<codemap_diagnostic::Diagnostic>,
+        errors: &mut Vec<Diagnostic>,
     ) -> bool {
         match self {
             RelationalOp::Eq(left, right, o_typ) => {
-                let in_updated = left.pass(env, scope, errors) || right.pass(env, scope, errors);
+                let in_updated = left.pass(type_env, annotation_env, scope, errors)
+                    || right.pass(type_env, annotation_env, scope, errors);
                 let out_updated = if o_typ.is_incomplete() {
-                    let left_typ = left.typ().deref(env);
-                    let right_typ = right.typ().deref(env);
+                    let left_typ = left.typ().deref(type_env);
+                    let right_typ = right.typ().deref(type_env);
                     if left_typ == right_typ && !left_typ.is_incomplete() {
                         *o_typ = Type::Primitive(PrimitiveType::Boolean);
                         true
                     } else {
                         *o_typ = Type::Error;
->>>>>>> 03cd6b04
 
                         if !left_typ.is_incomplete() && !right_typ.is_incomplete() {
                             let mut spans = vec![];
@@ -179,59 +109,9 @@
                 };
                 in_updated || out_updated
             }
-<<<<<<< HEAD
-            RelationalOp::Neq(left, right) => {
-                if let TypedRelationalOp::Neq(left_typ, right_typ, _) = typ {
-                    let in_updated = left.pass(left_typ, type_env, annotation_env, scope, errors)
-                        || right.pass(right_typ, type_env, annotation_env, scope, errors);
-                    let out_updated = false;
-                    in_updated || out_updated
-                } else {
-                    panic!()
-                }
-            }
-            RelationalOp::Lt(left, right) => {
-                if let TypedRelationalOp::Lt(left_typ, right_typ, _) = typ {
-                    let in_updated = left.pass(left_typ, type_env, annotation_env, scope, errors)
-                        || right.pass(right_typ, type_env, annotation_env, scope, errors);
-                    let out_updated = false;
-                    in_updated || out_updated
-                } else {
-                    panic!()
-                }
-            }
-            RelationalOp::Lte(left, right) => {
-                if let TypedRelationalOp::Lte(left_typ, right_typ, _) = typ {
-                    let in_updated = left.pass(left_typ, type_env, annotation_env, scope, errors)
-                        || right.pass(right_typ, type_env, annotation_env, scope, errors);
-                    let out_updated = false;
-                    in_updated || out_updated
-                } else {
-                    panic!()
-                }
-            }
-            RelationalOp::Gt(left, right) => {
-                if let TypedRelationalOp::Gt(left_typ, right_typ, _) = typ {
-                    let in_updated = left.pass(left_typ, type_env, annotation_env, scope, errors)
-                        || right.pass(right_typ, type_env, annotation_env, scope, errors);
-                    let out_updated = false;
-                    in_updated || out_updated
-                } else {
-                    panic!()
-                }
-            }
-            RelationalOp::Gte(left, right) => {
-                if let TypedRelationalOp::Gte(left_typ, right_typ, _) = typ {
-                    let in_updated = left.pass(left_typ, type_env, annotation_env, scope, errors)
-                        || right.pass(right_typ, type_env, annotation_env, scope, errors);
-                    let out_updated = false;
-                    in_updated || out_updated
-                } else {
-                    panic!()
-                }
-=======
             RelationalOp::Neq(left, right, _) => {
-                let in_updated = left.pass(env, scope, errors) || right.pass(env, scope, errors);
+                let in_updated = left.pass(type_env, annotation_env, scope, errors)
+                    || right.pass(type_env, annotation_env, scope, errors);
                 let out_updated = false;
                 in_updated || out_updated
             }
@@ -239,10 +119,10 @@
             | RelationalOp::Lte(left, right, _)
             | RelationalOp::Gt(left, right, _)
             | RelationalOp::Gte(left, right, _) => {
-                let in_updated = left.pass(env, scope, errors) || right.pass(env, scope, errors);
+                let in_updated = left.pass(type_env, annotation_env, scope, errors)
+                    || right.pass(type_env, annotation_env, scope, errors);
                 let out_updated = false;
                 in_updated || out_updated
->>>>>>> 03cd6b04
             }
         }
     }
