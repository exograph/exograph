--- conflicted
+++ resolved
@@ -1002,8 +1002,8 @@
         enclosing_type: &AstModel<Typed>,
         field: &AstField<Typed>,
         types: &MappedArena<Type>,
-<<<<<<< HEAD
-    ) -> String {
+        errors: &mut Vec<Diagnostic>,
+    ) -> Result<String, ParserError> {
         // we can treat Optional fields as their inner type for the purposes
         // of computing their default column name
         let field_typ = match &field.typ {
@@ -1012,12 +1012,6 @@
         };
 
         match field_typ {
-=======
-        errors: &mut Vec<Diagnostic>,
-    ) -> Result<String, ParserError> {
-        match &field.typ {
-            AstFieldType::Optional(_) => Ok(field.name.to_string()),
->>>>>>> a52e1dad
             AstFieldType::Plain(_, _, _, _) => {
                 let field_type = field_typ.to_typ(types).deref(types);
                 match field_type {
@@ -1121,7 +1115,23 @@
                     _ => Ok(field.name.clone()),
                 }
             }
-            AstFieldType::Optional(_) => panic!("Optional of Optional?"),
+            AstFieldType::Optional(_) => {
+                // we already unwrapped any Optional there may be
+                // a nested Optional doesn't make sense
+                errors.push(Diagnostic {
+                    level: Level::Error,
+                    message: "Cannot have Optional of an Optional".to_string(),
+                    code: Some("C000".to_string()),
+                    spans: vec![SpanLabel {
+                        span: field.span,
+                        style: SpanStyle::Primary,
+                        label: None,
+                    }],
+                });
+                Err(ParserError::Generic(
+                    "Cannot have Optional of an Optional".to_string(),
+                ))
+            }
         }
     }
 
