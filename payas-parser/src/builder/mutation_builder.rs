--- conflicted
+++ resolved
@@ -18,11 +18,7 @@
     types::GqlTypeModifier,
 };
 
-<<<<<<< HEAD
 use super::resolved_builder::{ResolvedCompositeType, ResolvedFieldType, ResolvedType};
-=======
-use super::resolved_builder::ResolvedType;
->>>>>>> fe99cc11
 use super::system_builder::SystemContextBuilding;
 
 /// Build shallow mutaiton input types
@@ -62,30 +58,16 @@
     }
 }
 
-<<<<<<< HEAD
 fn create_shallow_type(
     resolved_type: &ResolvedType,
     models: &MappedArena<ResolvedType>,
     building: &mut SystemContextBuilding,
 ) {
-    if let ResolvedType::Composite(ResolvedCompositeType {
-        name: contain_type_name,
-        fields,
-        ..
-    }) = resolved_type
-    {
-        let mutation_type_names = [
-            input_creation_type_name(contain_type_name, None),
-            input_update_type_name(contain_type_name),
-            input_reference_type_name(contain_type_name),
-        ];
-=======
-fn create_shallow_type(resolved_type: &ResolvedType, building: &mut SystemContextBuilding) {
     if let ResolvedType::Composite(c) = resolved_type {
         let mutation_type_names = [c.creation_type(), c.update_type(), c.reference_type()];
->>>>>>> fe99cc11
-
-        let nested_creation_type_names: Vec<_> = fields
+
+        let nested_creation_type_names: Vec<_> = c
+            .fields
             .iter()
             .filter_map(|field| {
                 let field_type = field.typ.deref(models);
@@ -94,7 +76,7 @@
                 if let ResolvedFieldType::List(_) = field.typ {
                     if let ResolvedType::Composite(ResolvedCompositeType { name, .. }) = field_type
                     {
-                        Some(input_creation_type_name(name, Some(contain_type_name)))
+                        Some(input_creation_type_name(name, Some(&c.name)))
                     } else {
                         None
                     }
@@ -127,24 +109,15 @@
     model_type: &GqlType,
     building: &SystemContextBuilding,
 ) -> Vec<Mutation> {
-<<<<<<< HEAD
-    let data_param_type_name = input_creation_type_name(model_type.name.as_str(), None);
-=======
     let data_param_type_name = model_type.creation_type();
->>>>>>> fe99cc11
     let data_param_type_id = building
         .mutation_types
         .get_id(&data_param_type_name)
         .unwrap();
 
     let single_create = Mutation {
-<<<<<<< HEAD
-        name: format!("create{}", model_type.name.as_str()),
+        name: model_type.pk_create(),
         kind: MutationKind::Create(CreateDataParameter {
-=======
-        name: model_type.pk_create(),
-        kind: MutationKind::Create(MutationDataParameter {
->>>>>>> fe99cc11
             name: "data".to_string(),
             type_name: data_param_type_name.clone(),
             type_id: data_param_type_id,
@@ -158,13 +131,8 @@
     };
 
     let multi_create = Mutation {
-<<<<<<< HEAD
-        name: format!("create{}s", model_type.name.as_str()),
+        name: model_type.collection_create(),
         kind: MutationKind::Create(CreateDataParameter {
-=======
-        name: model_type.collection_create(),
-        kind: MutationKind::Create(MutationDataParameter {
->>>>>>> fe99cc11
             name: "data".to_string(),
             type_name: data_param_type_name,
             type_id: data_param_type_id,
@@ -258,7 +226,6 @@
     vec![by_pk_update, by_predicate_update]
 }
 
-<<<<<<< HEAD
 fn input_creation_type_name(model_type_name: &str, container_type: Option<&str>) -> String {
     match container_type {
         Some(container_type) => format!("{}CreationInputFrom{}", model_type_name, container_type),
@@ -266,16 +233,6 @@
     }
 }
 
-fn input_update_type_name(model_type_name: &str) -> String {
-    format!("{}UpdateInput", model_type_name)
-}
-
-fn input_reference_type_name(model_type_name: &str) -> String {
-    format!("{}ReferenceInput", model_type_name)
-}
-
-=======
->>>>>>> fe99cc11
 fn expanded_mutation_types(
     model_type: &GqlType,
     building: &SystemContextBuilding,
@@ -326,14 +283,10 @@
             &mut expanded_nested_mutation_types,
         );
 
-<<<<<<< HEAD
         let update_types = {
             let input_type_fields = compute_update_input_fields(model_fields, building);
 
-            let existing_type_name = input_update_type_name(model_type.name.as_str());
-=======
-            let existing_type_name = model_type.creation_type();
->>>>>>> fe99cc11
+            let existing_type_name = model_type.update_type();
             let existing_type_id = building.mutation_types.get_id(&existing_type_name).unwrap();
 
             vec![(
@@ -357,7 +310,6 @@
     }
 }
 
-<<<<<<< HEAD
 fn expanded_creation_type(
     model_type: &GqlType,
     building: &SystemContextBuilding,
@@ -373,10 +325,6 @@
     }) = model_type.kind
     {
         let model_fields = fields;
-=======
-            let existing_type_name = model_type.update_type();
-            let existing_type_id = building.mutation_types.get_id(&existing_type_name).unwrap();
->>>>>>> fe99cc11
 
         let mut new_container_types = container_types.clone();
         new_container_types.push(&model_type.name);
@@ -470,7 +418,7 @@
                 }
             }
             GqlRelation::ManyToOne { .. } => {
-                let field_type_name = input_reference_type_name(field.typ.type_name());
+                let field_type_name = field.typ.type_name().reference_type();
                 let field_type_id = building.mutation_types.get_id(&field_type_name).unwrap();
                 let field_plain_type = GqlFieldType::Reference {
                     type_name: field_type_name,
