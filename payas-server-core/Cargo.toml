--- conflicted
+++ resolved
@@ -24,12 +24,9 @@
 maybe-owned = "0.3.4"
 thiserror = "1.0.30"
 uuid = "0.8"
-<<<<<<< HEAD
 include_dir = "0.7.2"
-=======
-insta = "1.14.0"
 bincode = "1.2.1"
->>>>>>> 610f9209
+
 
 payas-sql = { path = "../payas-sql" }
 payas-model = { path = "../payas-model" }
