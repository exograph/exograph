--- conflicted
+++ resolved
@@ -3,11 +3,8 @@
 use crate::deno_integration::{ClayCallbackProcessor, FnClaytipExecuteQuery};
 use anyhow::{anyhow, bail, Result};
 use async_trait::async_trait;
-<<<<<<< HEAD
+use futures::FutureExt;
 use futures::StreamExt;
-=======
-use futures::FutureExt;
->>>>>>> 3cf8f279
 use payas_deno::Arg;
 use payas_sql::{
     AbstractInsert, AbstractOperation, AbstractPredicate, AbstractSelect, AbstractUpdate,
@@ -309,32 +306,6 @@
             &script.script,
             &method.name,
             arg_sequence,
-<<<<<<< HEAD
-            Some(
-                &|query_string: String, variables: Option<Map<String, Value>>| {
-                    Box::pin(async move {
-                        let result = query_context
-                            .executor
-                            .execute_with_request_context(
-                                OperationsPayload {
-                                    operation_name: None,
-                                    query: query_string,
-                                    variables,
-                                },
-                                query_context.request_context,
-                            )
-                            .await?
-                            .into_iter()
-                            .map(|(name, response)| (name, response.to_json().unwrap()))
-                            .collect::<Map<_, _>>();
-
-                        Ok(serde_json::Value::Object(result))
-                    })
-                },
-            ),
-            None,
-=======
->>>>>>> 3cf8f279
             None,
             callback_processor,
         )
