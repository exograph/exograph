--- conflicted
+++ resolved
@@ -21,11 +21,8 @@
 mod error;
 mod execution;
 mod introspection;
-<<<<<<< HEAD
+pub mod request_context;
 mod validation;
-=======
-pub mod request_context;
->>>>>>> 09d951bd
 
 /// Opaque type encapsulating the information required by the `resolve`
 /// function.
