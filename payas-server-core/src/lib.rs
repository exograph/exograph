use std::{fs::File, io::BufReader, path::Path, pin::Pin};

/// Provides core functionality for handling incoming queries without depending
/// on any specific web framework.
///
/// The `resolve` function is responsible for doing the work, using information
/// extracted from an incoming request, and returning the response as a stream.
<<<<<<< HEAD
use ::tracing::{error, instrument};
use anyhow::{Context, Result};
=======
>>>>>>> 561f3d4f
use async_graphql_parser::Pos;
use async_stream::try_stream;
use bincode::deserialize_from;
use bytes::Bytes;
pub use execution::system_context::SystemContext;
use futures::Stream;
use initialization_error::InitializationError;
use introspection::schema::Schema;
use payas_deno::DenoExecutorPool;
use payas_model::model::system::ModelSystem;
use payas_sql::{Database, DatabaseExecutor};
use request_context::RequestContext;
use serde::Deserialize;
use serde_json::{Map, Value};

use crate::{execution::system_context::QueryResponseBody, execution_error::ExecutionError};

mod data;
mod deno_integration;
mod execution;
mod execution_error;
pub mod graphiql;
pub mod initialization_error;
mod introspection;
mod logging_tracing;
pub mod request_context;
mod validation;
mod validation_error;

fn open_claypot_file(claypot_file: &str) -> Result<ModelSystem, InitializationError> {
    if !Path::new(&claypot_file).exists() {
        return Err(InitializationError::FileNotFound(claypot_file.to_string()));
    }
    match File::open(&claypot_file) {
        Ok(file) => {
            let claypot_file_buffer = BufReader::new(file);
            let in_file = BufReader::new(claypot_file_buffer);
            deserialize_from(in_file).map_err(|err| {
                InitializationError::ClaypotDeserialization(claypot_file.into(), err)
            })
        }
        Err(e) => Err(InitializationError::FileOpen(claypot_file.into(), e)),
    }
}

pub fn create_system_context(claypot_file: &str) -> Result<SystemContext, InitializationError> {
    let database = Database::from_env(None).expect("Failed to access database"); // TODO: error handling here

    let allow_introspection = match std::env::var("CLAY_INTROSPECTION").ok() {
        Some(e) => match e.parse::<bool>() {
            Ok(e) => e,
            Err(_) => {
                error!("CLAY_INTROSPECTION env var must be set to either true or false");
                std::process::exit(1);
            }
        },
        None => false,
    };

    let system = open_claypot_file(claypot_file)?;
    let schema = Schema::new(&system);
    let deno_execution_config = DenoExecutorPool::new_from_config(deno_integration::clay_config());

    let database_executor = DatabaseExecutor { database };

    let executor = SystemContext {
        database_executor,
        deno_execution_pool: deno_execution_config,
        system,
        schema,
        allow_introspection,
    };

    Ok(executor)
}

#[derive(Debug, Deserialize)]
pub struct OperationsPayload {
    #[serde(rename = "operationName")]
    operation_name: Option<String>,
    query: String,
    variables: Option<Map<String, Value>>,
}

pub type Headers = Vec<(String, String)>;

/// Initializes logging for payas-server-core.
pub fn init() {
    logging_tracing::init()
}

/// Resolves an incoming query, returning a response stream containing JSON and a set
/// of HTTP headers. The JSON may be either the data returned by the query, or a list of errors
/// if something went wrong.
///
/// In a typical use case (for example payas-server-actix), the caller will
/// first call `create_system_context` to create an `OperationsExecutor` object, and
/// then call `resolve` with that object.
#[instrument(
    name = "payas-server-core::resolve"
    skip(system_context, request_context)
    )]
pub async fn resolve<'a, E: 'static>(
    operations_payload: OperationsPayload,
    system_context: &SystemContext,
    request_context: RequestContext<'a>,
) -> (Pin<Box<dyn Stream<Item = Result<Bytes, E>>>>, Headers) {
    let response = system_context
        .execute(operations_payload, &request_context)
        .await;

    let headers = if let Ok(ref response) = response {
        response
            .iter()
            .flat_map(|(_, qr)| qr.headers.clone())
            .collect()
    } else {
        vec![]
    };

    let stream = try_stream! {
        macro_rules! report_position {
            ($position:expr) => {
                let p: Pos = $position;

                yield Bytes::from_static(br#"{"line": "#);
                yield Bytes::from(p.line.to_string());
                yield Bytes::from_static(br#", "column": "#);
                yield Bytes::from(p.column.to_string());
                yield Bytes::from_static(br#"}"#);
            };
        }

        match response {
            Ok(parts) => {
                let parts_len = parts.len();
                yield Bytes::from_static(br#"{"data": {"#);
                for (index, part) in parts.into_iter().enumerate() {
                    yield Bytes::from_static(b"\"");
                    yield Bytes::from(part.0);
                    yield Bytes::from_static(br#"":"#);
                    match part.1.body {
                        QueryResponseBody::Json(value) => yield Bytes::from(value.to_string()),
                        QueryResponseBody::Raw(Some(value)) => yield Bytes::from(value),
                        QueryResponseBody::Raw(None) => yield Bytes::from_static(b"null"),
                    };
                    if index != parts_len - 1 {
                        yield Bytes::from_static(b", ");
                    }
                };
                yield Bytes::from_static(b"}}");
            },
            Err(err) => {
                yield Bytes::from_static(br#"{"errors": [{"message":""#);
                yield Bytes::from(
                    // TODO: escape PostgreSQL errors properly here
                    format!("{}", err.user_error_message())
                        .replace("\"", "")
                        .replace("\n", "; ")
                );
                yield Bytes::from_static(br#"""#);
                if let ExecutionError::Validation(err) = err {
                    yield Bytes::from_static(br#", "locations": ["#);
                    report_position!(err.position1());
                    if let Some(position2) = err.position2() {
                        yield Bytes::from_static(br#","#);
                        report_position!(position2);
                    }
                    yield Bytes::from_static(br#"]"#);
                };
                yield Bytes::from_static(br#"}"#);
                yield Bytes::from_static(b"]}");
            },
        }
    };

    let boxed_stream = Box::pin(stream) as Pin<Box<dyn Stream<Item = Result<Bytes, E>>>>;

    (boxed_stream, headers)
}

pub fn get_playground_http_path() -> String {
    std::env::var("CLAY_PLAYGROUND_HTTP_PATH").unwrap_or_else(|_| "/playground".to_string())
}

pub fn get_endpoint_http_path() -> String {
    std::env::var("CLAY_ENDPOINT_HTTP_PATH").unwrap_or_else(|_| "/graphql".to_string())
}<|MERGE_RESOLUTION|>--- conflicted
+++ resolved
@@ -5,11 +5,8 @@
 ///
 /// The `resolve` function is responsible for doing the work, using information
 /// extracted from an incoming request, and returning the response as a stream.
-<<<<<<< HEAD
+
 use ::tracing::{error, instrument};
-use anyhow::{Context, Result};
-=======
->>>>>>> 561f3d4f
 use async_graphql_parser::Pos;
 use async_stream::try_stream;
 use bincode::deserialize_from;
