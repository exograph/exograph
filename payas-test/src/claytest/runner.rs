--- conflicted
+++ resolved
@@ -69,7 +69,8 @@
     // spawn a clay instance
     println!("{} Initializing clay-server ...", log_prefix);
 
-<<<<<<< HEAD
+    let check_on_startup = if rand::random() { "true" } else { "false" };
+
     if dev_mode {
         ctx.server = Some(
             cmd("clay")
@@ -77,6 +78,8 @@
                 .env("CLAY_DATABASE_URL", &dburl_for_clay)
                 .env("CLAY_DATABASE_USER", dbusername)
                 .env("CLAY_JWT_SECRET", &jwtsecret)
+                .env("CLAY_CONNECTION_POOL_SIZE", "1") // Otherwise we get a "too many connections" error
+                .env("CLAY_CHECK_CONNECTION_ON_STARTUP", check_on_startup) // Should have no effect so make it random
                 .env("CLAY_SERVER_PORT", "0") // ask clay-server to select a free port
                 .stdout(Stdio::piped())
                 .stderr(Stdio::piped())
@@ -84,12 +87,12 @@
                 .context("clay-server failed to start")?,
         );
     } else {
-        let cli_child = cmd("clay")
+        let build_child = cmd("clay")
             .args(["build", testfile.model_path.as_ref().unwrap()])
             .output()?;
 
-        if !cli_child.status.success() {
-            eprintln!("{}", std::str::from_utf8(&cli_child.stderr).unwrap());
+        if !build_child.status.success() {
+            eprintln!("{}", std::str::from_utf8(&build_child.stderr).unwrap());
             bail!("Could not build the claypot.");
         }
 
@@ -99,31 +102,15 @@
                 .env("CLAY_DATABASE_URL", &dburl_for_clay)
                 .env("CLAY_DATABASE_USER", dbusername)
                 .env("CLAY_JWT_SECRET", &jwtsecret)
+                .env("CLAY_CONNECTION_POOL_SIZE", "1") // Otherwise we get a "too many connections" error
+                .env("CLAY_CHECK_CONNECTION_ON_STARTUP", check_on_startup) // Should have no effect so make it random
                 .env("CLAY_SERVER_PORT", "0") // ask clay-server to select a free port
                 .stdout(Stdio::piped())
                 .stderr(Stdio::piped())
                 .spawn()
                 .context("clay-server failed to start")?,
         );
-    }
-=======
-    let check_on_startup = if rand::random() { "true" } else { "false" };
-
-    ctx.server = Some(
-        clay_cmd()
-            .args(["serve", testfile.model_path.as_ref().unwrap()])
-            .env("CLAY_DATABASE_URL", &dburl_for_clay)
-            .env("CLAY_DATABASE_USER", dbusername)
-            .env("CLAY_JWT_SECRET", &jwtsecret)
-            .env("CLAY_CONNECTION_POOL_SIZE", "1") // Otherwise we get a "too many connections" error
-            .env("CLAY_CHECK_CONNECTION_ON_STARTUP", check_on_startup) // Should have no effect so make it random
-            .env("CLAY_SERVER_PORT", "0") // ask clay-server to select a free port
-            .stdout(Stdio::piped())
-            .stderr(Stdio::piped())
-            .spawn()
-            .context("clay-server failed to start")?,
-    );
->>>>>>> f7f14ec8
+    };
 
     // wait for it to start
     const MAGIC_STRING: &str = "Started server on 0.0.0.0:";
