use anyhow::{anyhow, bail, Context, Result};
use isahc::{HttpClient, ReadResponseExt, Request};
use jsonwebtoken::{encode, EncodingKey, Header};
use rand::{distributions::Alphanumeric, Rng};
use serde::Serialize;
use serde_json::{json, Map, Value};

use std::{
    env,
    io::{BufRead, BufReader, Read},
    process::{Command, Stdio},
    sync::{Arc, Mutex},
    time::SystemTime,
};

use crate::claytest::dbutils::{createdb_psql, dropdb_psql, run_psql};
use crate::claytest::loader::{ParsedTestfile, TestfileOperation};
use crate::claytest::model::*;

#[derive(Serialize)]
struct ClayPost {
    query: String,
    variables: serde_json::Value,
}

pub fn run_testfile(
    testfile: &ParsedTestfile,
    bootstrap_dburl: String,
    dev_mode: bool,
) -> Result<TestOutput> {
    // iterate through our tests
    let mut ctx = TestfileContext::default();

    let log_prefix = ansi_term::Color::Purple.paint(format!("({})\n :: ", testfile.name));
    let dbname = if dev_mode {
        format!("{}_dev", testfile.unique_dbname)
    } else {
        testfile.unique_dbname.clone()
    };
    ctx.dbname = Some(dbname.clone());

    // generate a JWT secret
    let jwtsecret: String = rand::thread_rng()
        .sample_iter(&Alphanumeric)
        .take(30)
        .map(char::from)
        .collect();

    // create a database
    dropdb_psql(&dbname, &bootstrap_dburl).ok(); // clear any existing databases
    let (dburl_for_clay, dbusername) = createdb_psql(&dbname, &bootstrap_dburl)?;
    ctx.dburl = Some(dburl_for_clay.clone());

    // create the schema
    println!("{} Initializing schema in {} ...", log_prefix, dbname);

    let cli_child = cmd("clay")
        .args(["schema", "create", testfile.model_path.as_ref().unwrap()])
        .output()?;

    if !cli_child.status.success() {
        eprintln!("{}", std::str::from_utf8(&cli_child.stderr).unwrap());
        bail!("Could not build schema.");
    }

    let query = std::str::from_utf8(&cli_child.stdout)?;
    run_psql(query, &dburl_for_clay)?;

    // spawn a clay instance
    println!("{} Initializing clay-server ...", log_prefix);

    let check_on_startup = if rand::random() { "true" } else { "false" };

    if dev_mode {
        ctx.server = Some(
            cmd("clay")
                .args(["serve", testfile.model_path.as_ref().unwrap()])
                .env("CLAY_DATABASE_URL", &dburl_for_clay)
                .env("CLAY_DATABASE_USER", dbusername)
                .env("CLAY_JWT_SECRET", &jwtsecret)
                .env("CLAY_CONNECTION_POOL_SIZE", "1") // Otherwise we get a "too many connections" error
                .env("CLAY_CHECK_CONNECTION_ON_STARTUP", check_on_startup) // Should have no effect so make it random
                .env("CLAY_SERVER_PORT", "0") // ask clay-server to select a free port
                .stdout(Stdio::piped())
                .stderr(Stdio::piped())
                .spawn()
                .context("clay-server failed to start")?,
        );
    } else {
        let build_child = cmd("clay")
            .args(["build", testfile.model_path.as_ref().unwrap()])
            .output()?;

        if !build_child.status.success() {
            eprintln!("{}", std::str::from_utf8(&build_child.stderr).unwrap());
            bail!("Could not build the claypot.");
        }

        ctx.server = Some(
            cmd("clay-server")
                .args([testfile.model_path.as_ref().unwrap()])
                .env("CLAY_DATABASE_URL", &dburl_for_clay)
                .env("CLAY_DATABASE_USER", dbusername)
                .env("CLAY_JWT_SECRET", &jwtsecret)
                .env("CLAY_CONNECTION_POOL_SIZE", "1") // Otherwise we get a "too many connections" error
                .env("CLAY_CHECK_CONNECTION_ON_STARTUP", check_on_startup) // Should have no effect so make it random
                .env("CLAY_SERVER_PORT", "0") // ask clay-server to select a free port
                .stdout(Stdio::piped())
                .stderr(Stdio::piped())
                .spawn()
                .context("clay-server failed to start")?,
        );
    };

    // wait for it to start
    const MAGIC_STRING: &str = "Started server on 0.0.0.0:";

    let mut server_stdout = BufReader::new(ctx.server.as_mut().unwrap().stdout.take().unwrap());
    let mut server_stderr = BufReader::new(ctx.server.as_mut().unwrap().stderr.take().unwrap());

    let mut buffer = [0; MAGIC_STRING.len()];
    server_stdout.read_exact(&mut buffer)?; // block while waiting for process output
    let output = String::from(std::str::from_utf8(&buffer)?);

    if !output.eq(MAGIC_STRING) {
        bail!("Unexpected output from clay-server: {}", output)
    }

    let mut buffer_port = String::new();
    server_stdout.read_line(&mut buffer_port)?; // read port clay-server is using
                                                // take the digits part which represents the port (and ingore other information such as time to start the server)
    let port_string: String = buffer_port.chars().take_while(|c| c.is_digit(10)).collect();
    let endpoint = format!("http://127.0.0.1:{}/", port_string);

    // spawn threads to continually drain stdout and stderr
    let output_mutex = Arc::new(Mutex::new(String::new()));

    let stdout_output = output_mutex.clone();
    let _stdout_drain = std::thread::spawn(move || loop {
        let mut buf = String::new();
        let _ = server_stdout.read_line(&mut buf);
        stdout_output.lock().unwrap().push_str(&buf);
    });

    let stderr_output = output_mutex.clone();
    let _stderr_drain = std::thread::spawn(move || loop {
        let mut buf = String::new();
        let _ = server_stderr.read_line(&mut buf);
        stderr_output.lock().unwrap().push_str(&buf);
    });

    // run the init section
    println!("{} Initializing database...", log_prefix);
    for operation in testfile.init_operations.iter() {
        run_operation(&endpoint, operation, &jwtsecret, &dburl_for_clay).with_context(|| {
            format!("While initializing database for testfile {}", testfile.name)
        })??
    }

    // run test
    println!("{} Testing ...", log_prefix);
    let result = run_operation(
        &endpoint,
        testfile.test_operation.as_ref().unwrap(),
        &jwtsecret,
        &dburl_for_clay,
    );

    // did the test run okay?
    let success = match result {
        Ok(test_result) => {
            // check test results
            match test_result {
                Ok(_) => TestResult::Success,

                Err(e) => TestResult::AssertionFail(e),
            }
        }
        Err(e) => TestResult::SetupFail(e),
    };

    let output: String = output_mutex.lock().unwrap().clone();

    Ok(TestOutput {
        log_prefix: log_prefix.to_string(),
        result: success,
        output,
        dev_mode,
    })
    // implicit ctx drop
}

fn cmd(binary_name: &str) -> Command {
    match env::var("CLAY_USE_CARGO") {
        Ok(cargo_env) if &cargo_env == "1" => {
            let mut cmd = Command::new("cargo");
            cmd.args(["run", "--bin", binary_name, "--"]);
            cmd
        }
        _ => Command::new(binary_name),
    }
}

type OperationResult = Result<()>;

fn run_operation(
    url: &str,
    gql: &TestfileOperation,
    jwtsecret: &str,
    dburl: &str,
) -> Result<OperationResult> {
    match gql {
        TestfileOperation::GqlDocument {
            document,
            variables,
            expected_payload,
            auth,
        } => {
            let mut req = Request::post(url);

            // add JWT token if specified
            if let Some(auth) = auth {
                let mut auth = auth.clone();
                let auth_ref = auth.as_object_mut().unwrap();
                let epoch_time = SystemTime::UNIX_EPOCH.elapsed().unwrap().as_secs();

                // populate token with expiry information
                auth_ref.insert("iat".to_string(), json!(epoch_time));
                auth_ref.insert("exp".to_string(), json!(epoch_time + 60 * 60));

                let token = encode(
                    &Header::default(),
                    &auth,
                    &EncodingKey::from_secret(jwtsecret.as_ref()),
                )
                .unwrap();
                req = req.header("Authorization", format!("Bearer {}", token));
            };

            let req =
                req.header("Content-Type", "application/json")
                    .body(serde_json::to_string(&ClayPost {
                        query: document.to_string(),
                        variables: variables
                            .as_ref()
                            .unwrap_or(&Value::Object(Map::new()))
                            .clone(),
                    })?)?;

            let client = HttpClient::new()?;
            let mut resp = client
                .send(req)
                .map_err(|e| anyhow!("Error sending POST request: {}", e))?;

            if !resp.status().is_success() {
                bail!(
                    "Bad response: {}",
                    resp.status().canonical_reason().unwrap()
                );
            }

<<<<<<< HEAD
            let json = resp
                .json()
                .with_context(|| format!("{:?}", resp.text()))
                .context("Error parsing response into JSON")?;
=======
            let json = resp.json().with_context(|| {
                format!("Error parsing response into JSON: {}", resp.text().unwrap())
            })?;
>>>>>>> 6e115d97
            let body: serde_json::Value = json;

            match expected_payload {
                Some(expected_payload) => {
                    // expected response detected - do an assertion
                    if body == *expected_payload {
                        Ok(Ok(()))
                    } else {
                        return Ok(Err(anyhow!(format!(
                            "➔ Expected:\n{},\n\n➔ Got:\n{}",
                            serde_json::to_string_pretty(&expected_payload).unwrap(),
                            serde_json::to_string_pretty(&body).unwrap(),
                        ))));
                    }
                }

                None => {
                    // don't need to check anything
                    Ok(Ok(()))
                }
            }
        }

        TestfileOperation::Sql(query) => {
            run_psql(query, dburl)?;
            Ok(Ok(()))
        }
    }
}<|MERGE_RESOLUTION|>--- conflicted
+++ resolved
@@ -259,16 +259,9 @@
                 );
             }
 
-<<<<<<< HEAD
-            let json = resp
-                .json()
-                .with_context(|| format!("{:?}", resp.text()))
-                .context("Error parsing response into JSON")?;
-=======
             let json = resp.json().with_context(|| {
                 format!("Error parsing response into JSON: {}", resp.text().unwrap())
             })?;
->>>>>>> 6e115d97
             let body: serde_json::Value = json;
 
             match expected_payload {
